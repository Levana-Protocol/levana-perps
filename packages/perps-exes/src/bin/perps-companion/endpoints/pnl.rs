use std::{fmt::Display, sync::Arc};

use anyhow::{Context, Result};
use askama::Template;
use axum::{
    extract::State,
    headers::Host,
    http::HeaderValue,
    response::{Html, IntoResponse, Response},
    Json, TypedHeader,
};
use axum_extra::response::Css;
use axum_extra::routing::TypedPath;
use cosmos::{Address, Contract};
use cosmwasm_std::{Decimal256, Uint256};
use msg::{
    contracts::market::{
        entry::{QueryMsg, StatusResp},
        position::{PositionId, PositionsResp},
    },
    prelude::{NonZero, PricePoint, Signed, SignedLeverageToNotional, UnsignedDecimal, Usd},
};
use reqwest::{
    header::{CACHE_CONTROL, CONTENT_TYPE},
    StatusCode,
};
use resvg::usvg::{TreeParsing, TreeTextToPath};
use serde::Deserialize;
use serde_json::{json, Value};

use crate::{
    app::App,
    db::models::{PositionInfoFromDb, PositionInfoToDb},
    types::{ChainId, ContractEnvironment, DirectionForDb, PnlType},
};

use super::{ErrorPage, PnlCssRoute, PnlHtml, PnlImage, PnlUrl};

<<<<<<< HEAD
=======
#[derive(Clone, Copy, PartialEq, Eq, Debug, Deserialize)]
#[serde(rename_all = "snake_case")]
pub(crate) enum PnlType {
    Usd,
    Percent,
}

const AMPLITUDE_MAINNET_KEY: &str = "b95d602af8198e98fb113a4e01b02ac7";
const AMPLITUDE_BETA_KEY: &str = "90522542888df13ac43bc467698fa94d";
const AMPLITUDE_DEV_KEY: &str = "272aaf66576c3fe4d054149073bb70a2";

fn is_mainnet(label: &str) -> bool {
    label == "pacific-1"
}

fn is_beta(label: &str) -> bool {
    label.ends_with("beta") || label.ends_with("trade")
}

impl From<PnlType> for String {
    fn from(val: PnlType) -> Self {
        match val {
            PnlType::Usd => "Usd".into(),
            PnlType::Percent => "Percent".into(),
        }
    }
}

>>>>>>> c2559baf
pub(super) async fn pnl_url(
    _: PnlUrl,
    app: State<Arc<App>>,
    Json(position_info): Json<PositionInfo>,
) -> Result<Json<Value>, Error> {
    let db = &app.db;
    let to_db = position_info.get_info_to_db(&app).await?;
    let url_id = db
        .insert_position_detail(to_db)
        .await
        .map_err(|e| Error::Database { msg: e.to_string() })?;
    let url = PnlHtml { pnl_id: url_id };
    Ok(Json(json!({ "url": url.to_uri().to_string() })))
}

impl PnlInfo {
    async fn load_from_database(app: &App, pnl_id: i64, host: &Host) -> Result<Self, Error> {
        let PositionInfoFromDb {
            market_id,
            environment: _, // FIXME used for analytics, to be merged next
            pnl,
            direction,
            entry_price,
            exit_price,
            leverage,
        } = app
            .db
            .get_url_detail(pnl_id)
            .await
            .map_err(|e| Error::Database { msg: e.to_string() })?
            .ok_or(Error::InvalidPage)?;
        Ok(PnlInfo {
            pnl_display: pnl,
            host: host.hostname().to_owned(),
            image_url: PnlImage { pnl_id }.to_uri().to_string(),
            html_url: PnlHtml { pnl_id }.to_uri().to_string(),
            market_id,
            direction,
            entry_price,
            exit_price,
            leverage,
        })
    }
}

pub(super) async fn pnl_html(
    PnlHtml { pnl_id }: PnlHtml,
    TypedHeader(host): TypedHeader<Host>,
    State(app): State<Arc<App>>,
) -> Result<Response, Error> {
    PnlInfo::load_from_database(&app, pnl_id, &host)
        .await
        .map(PnlInfo::html)
}

pub(super) async fn pnl_image(
    PnlImage { pnl_id }: PnlImage,
    TypedHeader(host): TypedHeader<Host>,
    State(app): State<Arc<App>>,
) -> Result<Response, Error> {
    PnlInfo::load_from_database(&app, pnl_id, &host)
        .await
        .map(PnlInfo::image)
}

pub(super) async fn css(_: PnlCssRoute) -> Css<&'static str> {
    Css(include_str!("../../../../static/pnl.css"))
}

#[derive(Clone, PartialEq, Eq, Debug, Deserialize)]
pub(crate) struct PositionInfo {
    pub(crate) address: Address,
    pub(crate) chain: ChainId,
    pub(crate) position_id: PositionId,
    pub(crate) pnl_type: PnlType,
}

struct MarketContract(Contract);

impl MarketContract {
    async fn query<T>(&self, msg: QueryMsg, query_type: QueryType) -> Result<T, Error>
    where
        T: serde::de::DeserializeOwned,
    {
        let mut attempt = 1;
        loop {
            let res = self.0.query(&msg).await.map_err(|source| {
                let e = Error::FailedToQueryContract {
                    msg: msg.clone(),
                    query_type,
                };
                log::error!("Attempt #{attempt}: {e}. {source:?}");
                e
            });
            match res {
                Ok(x) => break Ok(x),
                Err(e) => {
                    if attempt >= 5 {
                        break Err(e);
                    } else {
                        attempt += 1;
                    }
                }
            }
        }
    }
}

impl PositionInfo {
    async fn get_info_to_db(self, app: &App) -> Result<PositionInfoToDb, Error> {
        let PositionInfo {
            chain,
            address,
            position_id,
            pnl_type,
        } = &self;
        let cosmos = app.cosmos.get(chain).ok_or(Error::UnknownChainId)?;

<<<<<<< HEAD
        let contract = MarketContract(cosmos.make_contract(*address));
=======
        let amplitude_key = if is_mainnet(chain) {
            AMPLITUDE_MAINNET_KEY
        } else {
            match cosmos.contract_info(market).await {
                Ok(contract_info) => {
                    if is_beta(&contract_info.label) {
                        AMPLITUDE_BETA_KEY
                    } else {
                        AMPLITUDE_DEV_KEY
                    }
                }

                Err(_) => AMPLITUDE_BETA_KEY,
            }
        };

        let contract = MarketContract(cosmos.make_contract(*market));
>>>>>>> c2559baf

        let status = contract
            .query::<StatusResp>(QueryMsg::Status { price: None }, QueryType::Status)
            .await?;

        let mut res = contract
            .query::<PositionsResp>(
                QueryMsg::Positions {
                    position_ids: vec![*position_id],
                    skip_calc_pending_fees: None,
                    fees: None,
                    price: None,
                },
                QueryType::Positions,
            )
            .await?;

        let pos = match res.closed.pop() {
            Some(pos) => pos,
            None => {
                return Err(
                    if res.positions.is_empty() && res.pending_close.is_empty() {
                        Error::PositionNotFound
                    } else {
                        Error::PositionStillOpen
                    },
                )
            }
        };

        let entry_price = contract
            .query::<PricePoint>(
                QueryMsg::SpotPrice {
                    timestamp: Some(pos.created_at),
                },
                QueryType::EntryPrice,
            )
            .await?;

        let exit_price: PricePoint = contract
            .query::<PricePoint>(
                QueryMsg::SpotPrice {
                    timestamp: Some(pos.settlement_time),
                },
                QueryType::ExitPrice,
            )
            .await?;

<<<<<<< HEAD
        Ok(PositionInfoToDb {
            market_id: status.market_id,
            direction: pos.direction_to_base.into(),
            entry_price: entry_price.price_base,
            exit_price: exit_price.price_base,
            leverage: match NonZero::new(pos.active_collateral) {
                // Total liquidation occurred, which (1) should virtually never
                // happen and (2) wouldn't be a celebration. Just using 0.
                None => TwoDecimalPoints(Decimal256::zero().into_number()),
                Some(active_collateral) => TwoDecimalPoints(
                    SignedLeverageToNotional::calculate(
                        pos.notional_size,
                        &exit_price,
                        active_collateral,
                    )
                    .into_base(status.market_type)
                    .split()
                    .1
                    .into_number(),
                ),
            }
            .to_string(),
            environment: ContractEnvironment::Beta, // FIXME change when merging with analytics PR
            pnl: match pnl_type {
                PnlType::Usd => UsdDisplay(pos.pnl_usd).to_string(),
                PnlType::Percent => match pos.deposit_collateral.try_into_positive_value() {
                    None => "Negative collateral".to_owned(),
                    Some(deposit) => {
                        // FIXME we need a deposit_usd to do this accurately
                        let deposit = entry_price.collateral_to_usd(deposit);
                        let percent = pos.pnl_usd.into_number() / deposit.into_number()
                            * Decimal256::from_ratio(100u32, 1u32).into_signed();
                        let plus = if percent.is_negative() { "" } else { "+" };
                        format!("{plus}{}%", TwoDecimalPoints(percent))
                    }
                },
            },
            info: self,
        })
=======
        Ok(PnlInfo::new(PnlInfoNewArgs {
            pnl: self,
            amplitude_key,
            pos,
            market_id: status.market_id,
            entry_price,
            exit_price,
            pnl_type,
            host,
            pnl_id,
        }))
>>>>>>> c2559baf
    }
}

impl PnlInfo {
    fn html(self) -> Response {
        Html(self.render().unwrap()).into_response()
    }

    fn image(self) -> Response {
        match self.image_inner() {
            Ok(res) => res,
            Err(e) => {
                let mut res = format!("Error while rendering SVG: {e:?}").into_response();
                *res.status_mut() = StatusCode::INTERNAL_SERVER_ERROR;
                res
            }
        }
    }

    fn image_inner(&self) -> Result<Response> {
        // Generate the raw SVG text by rendering the template
        let svg = PnlSvg { info: self }.render().unwrap();

        // Convert the SVG into a usvg tree using default settings
        let mut tree = resvg::usvg::Tree::from_str(&svg, &resvg::usvg::Options::default())?;

        // Load up the fonts and convert text values
        let mut fontdb = resvg::usvg::fontdb::Database::new();
        fontdb.load_system_fonts();
        tree.convert_text(&fontdb);

        // Now that our usvg tree has text converted, convert into an resvg tree
        let rtree = resvg::Tree::from_usvg(&tree);

        // Generate a new pixmap to hold the rasterized image
        let pixmap_size = rtree.size.to_int_size();
        let mut pixmap = resvg::tiny_skia::Pixmap::new(pixmap_size.width(), pixmap_size.height())
            .context("Could not generate new Pixmap")?;

        // Render the rasterized image from the resvg SVG tree into the pixmap
        rtree.render(resvg::tiny_skia::Transform::default(), &mut pixmap.as_mut());

        // Take the binary PNG output and return is as a response
        let png = pixmap.encode_png()?;
        let mut res = png.into_response();
        res.headers_mut()
            .insert(CONTENT_TYPE, HeaderValue::from_static("image/png"));
        res.headers_mut().insert(
            CACHE_CONTROL,
            HeaderValue::from_static("public, max-age=86400"),
        );
        Ok(res)
    }
}

#[derive(Clone, Copy, Debug)]
pub(crate) enum QueryType {
    Status,
    EntryPrice,
    ExitPrice,
    Positions,
}

#[derive(thiserror::Error, Debug)]
pub(crate) enum Error {
    #[error("Unknown chain ID")]
    UnknownChainId,
    #[error("Specified position not found")]
    PositionNotFound,
    #[error("The position is still open")]
    PositionStillOpen,
    #[error("Failed to query contract with {query_type:?}\nQuery: {msg:?}")]
    FailedToQueryContract {
        msg: QueryMsg,
        query_type: QueryType,
    },
    #[error("Error parsing path: {msg}")]
    Path { msg: String },
    #[error("Error returned from database")]
    Database { msg: String },
    #[error("Page not found")]
    InvalidPage,
}

impl IntoResponse for Error {
    fn into_response(self) -> Response {
        ErrorPage {
            code: match &self {
                Error::UnknownChainId => StatusCode::BAD_REQUEST,
                Error::PositionNotFound => StatusCode::BAD_REQUEST,
                Error::PositionStillOpen => StatusCode::BAD_REQUEST,
                Error::FailedToQueryContract { query_type, msg: _ } => match query_type {
                    QueryType::Status => StatusCode::BAD_REQUEST,
                    QueryType::EntryPrice => StatusCode::INTERNAL_SERVER_ERROR,
                    QueryType::ExitPrice => StatusCode::INTERNAL_SERVER_ERROR,
                    QueryType::Positions => StatusCode::INTERNAL_SERVER_ERROR,
                },
                Error::Path { msg: _ } => StatusCode::BAD_REQUEST,
                Error::Database { msg } => {
                    log::error!("Database serror: {msg}");
                    StatusCode::INTERNAL_SERVER_ERROR
                }
                Error::InvalidPage => StatusCode::NOT_FOUND,
            },
            error: self,
        }
        .into_response()
    }
}

#[derive(askama::Template)]
#[template(path = "pnl.html")]
struct PnlInfo {
    amplitude_key: &'static str,
    pnl_display: String,
    host: String,
    chain: String,
    image_url: String,
    html_url: String,
    market_id: String,
<<<<<<< HEAD
    direction: DirectionForDb,
    entry_price: String,
    exit_price: String,
    leverage: String,
=======
    direction: &'static str,
    entry_price: PriceBaseInQuote,
    exit_price: PriceBaseInQuote,
    leverage: TwoDecimalPoints,
}

struct PnlInfoNewArgs {
    pnl: Pnl,
    amplitude_key: &'static str,
    pos: ClosedPosition,
    market_id: MarketId,
    entry_price: PricePoint,
    exit_price: PricePoint,
    pnl_type: PnlType,
    host: Host,
    pnl_id: i32,
}

impl PnlInfo {
    fn new(
        PnlInfoNewArgs {
            pnl,
            amplitude_key,
            pos,
            market_id,
            entry_price,
            exit_price,
            pnl_type,
            host,
            pnl_id,
        }: PnlInfoNewArgs,
    ) -> Self {
        let Pnl { chain, .. } = pnl;
        let market_type = market_id.get_market_type();
        PnlInfo {
            amplitude_key,
            pnl_display: match pnl_type {
                PnlType::Usd => UsdDisplay(pos.pnl_usd).to_string(),
                PnlType::Percent => match pos.deposit_collateral.try_into_positive_value() {
                    None => "Negative collateral".to_owned(),
                    Some(deposit) => {
                        // FIXME we need a deposit_usd to do this accurately
                        let deposit = entry_price.collateral_to_usd(deposit);
                        let percent = pos.pnl_usd.into_number() / deposit.into_number()
                            * Decimal256::from_ratio(100u32, 1u32).into_signed();
                        let plus = if percent.is_negative() { "" } else { "+" };
                        format!("{plus}{}%", TwoDecimalPoints(percent))
                    }
                },
            },
            chain,
            image_url: PnlImage { pnl_id }.to_uri().to_string(),
            html_url: PnlHtml { pnl_id }.to_uri().to_string(),
            market_id: market_id.to_string().replace('_', "/"),
            direction: match pos.direction_to_base {
                DirectionToBase::Long => "LONG",
                DirectionToBase::Short => "SHORT",
            },
            entry_price: pos.entry_price_base,
            exit_price: exit_price.price_base,
            leverage: match NonZero::new(pos.active_collateral) {
                // Total liquidation occurred, which (1) should virtually never
                // happen and (2) wouldn't be a celebration. Just using 0.
                None => TwoDecimalPoints(Decimal256::zero().into_number()),
                Some(active_collateral) => TwoDecimalPoints(
                    SignedLeverageToNotional::calculate(
                        pos.notional_size,
                        &exit_price,
                        active_collateral,
                    )
                    .into_base(market_type)
                    .split()
                    .1
                    .into_number(),
                ),
            },
            host: host.hostname().into(),
        }
    }
>>>>>>> c2559baf
}

struct TwoDecimalPoints(Signed<Decimal256>);

impl Display for TwoDecimalPoints {
    fn fmt(&self, f: &mut std::fmt::Formatter) -> std::fmt::Result {
        let ten = Decimal256::from_ratio(10u32, 1u32);
        let half = Decimal256::from_ratio(1u32, 2u32);

        if self.0.is_negative() {
            write!(f, "-")?;
        }

        let whole = self.0.abs_unsigned().floor();
        let rem = self.0.abs_unsigned() - whole;
        let rem = rem * ten;
        let x = rem.floor();
        let rem = rem - x;
        let rem = rem * ten;
        let y = rem.floor();
        let rem = rem - y;
        let y = if rem >= half {
            y + Decimal256::one()
        } else {
            y
        };
        write!(f, "{}.{}{}", whole, x, y)
    }
}

struct UsdDisplay(Signed<Usd>);

impl Display for UsdDisplay {
    fn fmt(&self, f: &mut std::fmt::Formatter) -> std::fmt::Result {
        let number = self.0.into_number();
        if number.is_negative() {
            write!(f, "-")?;
        } else {
            write!(f, "+")?;
        }
        let raw = number.abs_unsigned();

        let bigger = raw.to_uint_floor() / Uint256::from_u128(1000);
        add_commas(f, bigger)?;
        let rest =
            raw - Decimal256::from_ratio(bigger, 1u32) * Decimal256::from_ratio(1000u32, 1u32);

        if raw > Decimal256::from_ratio(1000u32, 1u32) {
            if rest.is_zero() {
                write!(f, "000")?;
            } else if rest < Decimal256::from_ratio(10u32, 1u32) {
                write!(f, "00")?;
            } else if rest < Decimal256::from_ratio(100u32, 1u32) {
                write!(f, "0")?;
            }
        }

        write!(f, "{} USD", TwoDecimalPoints(rest.into_signed()))
    }
}

fn add_commas(f: &mut std::fmt::Formatter, x: Uint256) -> std::fmt::Result {
    if x.is_zero() {
        Ok(())
    } else if x < Uint256::from_u128(1000) {
        write!(f, "{x},")
    } else {
        let bigger = x / Uint256::from_u128(1000);
        add_commas(f, bigger)?;
        let rest = x - bigger;
        write!(f, "{rest:0>3},")
    }
}

#[cfg(test)]
mod tests {
    use crate::endpoints::pnl::{TwoDecimalPoints, UsdDisplay};

    #[test]
    fn two_decimal_points() {
        assert_eq!(TwoDecimalPoints("1.2".parse().unwrap()).to_string(), "1.20");
        assert_eq!(
            TwoDecimalPoints("1.234".parse().unwrap()).to_string(),
            "1.23"
        );
        assert_eq!(
            TwoDecimalPoints("1.235".parse().unwrap()).to_string(),
            "1.24"
        );
    }

    #[test]
    fn usd_display() {
        assert_eq!(UsdDisplay("1.2".parse().unwrap()).to_string(), "+1.20 USD");
        assert_eq!(
            UsdDisplay("1.2345".parse().unwrap()).to_string(),
            "+1.23 USD"
        );
        assert_eq!(
            UsdDisplay("1.2355".parse().unwrap()).to_string(),
            "+1.24 USD"
        );
        assert_eq!(
            UsdDisplay("54321.2355".parse().unwrap()).to_string(),
            "+54,321.24 USD"
        );
        assert_eq!(
            UsdDisplay("-54321.2355".parse().unwrap()).to_string(),
            "-54,321.24 USD"
        );
        assert_eq!(
            UsdDisplay("-50001.2355".parse().unwrap()).to_string(),
            "-50,001.24 USD"
        );
    }
}

#[derive(askama::Template)]
#[template(path = "pnl.svg.xml")]
struct PnlSvg<'a> {
    info: &'a PnlInfo,
}<|MERGE_RESOLUTION|>--- conflicted
+++ resolved
@@ -1,4 +1,4 @@
-use std::{fmt::Display, sync::Arc};
+use std::{borrow::Cow, fmt::Display, sync::Arc};
 
 use anyhow::{Context, Result};
 use askama::Template;
@@ -36,37 +36,6 @@
 
 use super::{ErrorPage, PnlCssRoute, PnlHtml, PnlImage, PnlUrl};
 
-<<<<<<< HEAD
-=======
-#[derive(Clone, Copy, PartialEq, Eq, Debug, Deserialize)]
-#[serde(rename_all = "snake_case")]
-pub(crate) enum PnlType {
-    Usd,
-    Percent,
-}
-
-const AMPLITUDE_MAINNET_KEY: &str = "b95d602af8198e98fb113a4e01b02ac7";
-const AMPLITUDE_BETA_KEY: &str = "90522542888df13ac43bc467698fa94d";
-const AMPLITUDE_DEV_KEY: &str = "272aaf66576c3fe4d054149073bb70a2";
-
-fn is_mainnet(label: &str) -> bool {
-    label == "pacific-1"
-}
-
-fn is_beta(label: &str) -> bool {
-    label.ends_with("beta") || label.ends_with("trade")
-}
-
-impl From<PnlType> for String {
-    fn from(val: PnlType) -> Self {
-        match val {
-            PnlType::Usd => "Usd".into(),
-            PnlType::Percent => "Percent".into(),
-        }
-    }
-}
-
->>>>>>> c2559baf
 pub(super) async fn pnl_url(
     _: PnlUrl,
     app: State<Arc<App>>,
@@ -86,12 +55,13 @@
     async fn load_from_database(app: &App, pnl_id: i64, host: &Host) -> Result<Self, Error> {
         let PositionInfoFromDb {
             market_id,
-            environment: _, // FIXME used for analytics, to be merged next
+            environment,
             pnl,
             direction,
             entry_price,
             exit_price,
             leverage,
+            chain,
         } = app
             .db
             .get_url_detail(pnl_id)
@@ -108,6 +78,8 @@
             entry_price,
             exit_price,
             leverage,
+            amplitude_key: environment.amplitude_key(),
+            chain: chain.to_string(),
         })
     }
 }
@@ -185,27 +157,12 @@
         } = &self;
         let cosmos = app.cosmos.get(chain).ok_or(Error::UnknownChainId)?;
 
-<<<<<<< HEAD
+        // TODO check the database first to see if we need to insert this at all.
+        let label = match cosmos.contract_info(*address).await {
+            Ok(info) => Cow::Owned(info.label),
+            Err(_) => "unknown contract".into(),
+        };
         let contract = MarketContract(cosmos.make_contract(*address));
-=======
-        let amplitude_key = if is_mainnet(chain) {
-            AMPLITUDE_MAINNET_KEY
-        } else {
-            match cosmos.contract_info(market).await {
-                Ok(contract_info) => {
-                    if is_beta(&contract_info.label) {
-                        AMPLITUDE_BETA_KEY
-                    } else {
-                        AMPLITUDE_DEV_KEY
-                    }
-                }
-
-                Err(_) => AMPLITUDE_BETA_KEY,
-            }
-        };
-
-        let contract = MarketContract(cosmos.make_contract(*market));
->>>>>>> c2559baf
 
         let status = contract
             .query::<StatusResp>(QueryMsg::Status { price: None }, QueryType::Status)
@@ -254,7 +211,6 @@
             )
             .await?;
 
-<<<<<<< HEAD
         Ok(PositionInfoToDb {
             market_id: status.market_id,
             direction: pos.direction_to_base.into(),
@@ -277,7 +233,7 @@
                 ),
             }
             .to_string(),
-            environment: ContractEnvironment::Beta, // FIXME change when merging with analytics PR
+            environment: ContractEnvironment::from_market(*chain, &label),
             pnl: match pnl_type {
                 PnlType::Usd => UsdDisplay(pos.pnl_usd).to_string(),
                 PnlType::Percent => match pos.deposit_collateral.try_into_positive_value() {
@@ -294,19 +250,6 @@
             },
             info: self,
         })
-=======
-        Ok(PnlInfo::new(PnlInfoNewArgs {
-            pnl: self,
-            amplitude_key,
-            pos,
-            market_id: status.market_id,
-            entry_price,
-            exit_price,
-            pnl_type,
-            host,
-            pnl_id,
-        }))
->>>>>>> c2559baf
     }
 }
 
@@ -427,92 +370,10 @@
     image_url: String,
     html_url: String,
     market_id: String,
-<<<<<<< HEAD
     direction: DirectionForDb,
     entry_price: String,
     exit_price: String,
     leverage: String,
-=======
-    direction: &'static str,
-    entry_price: PriceBaseInQuote,
-    exit_price: PriceBaseInQuote,
-    leverage: TwoDecimalPoints,
-}
-
-struct PnlInfoNewArgs {
-    pnl: Pnl,
-    amplitude_key: &'static str,
-    pos: ClosedPosition,
-    market_id: MarketId,
-    entry_price: PricePoint,
-    exit_price: PricePoint,
-    pnl_type: PnlType,
-    host: Host,
-    pnl_id: i32,
-}
-
-impl PnlInfo {
-    fn new(
-        PnlInfoNewArgs {
-            pnl,
-            amplitude_key,
-            pos,
-            market_id,
-            entry_price,
-            exit_price,
-            pnl_type,
-            host,
-            pnl_id,
-        }: PnlInfoNewArgs,
-    ) -> Self {
-        let Pnl { chain, .. } = pnl;
-        let market_type = market_id.get_market_type();
-        PnlInfo {
-            amplitude_key,
-            pnl_display: match pnl_type {
-                PnlType::Usd => UsdDisplay(pos.pnl_usd).to_string(),
-                PnlType::Percent => match pos.deposit_collateral.try_into_positive_value() {
-                    None => "Negative collateral".to_owned(),
-                    Some(deposit) => {
-                        // FIXME we need a deposit_usd to do this accurately
-                        let deposit = entry_price.collateral_to_usd(deposit);
-                        let percent = pos.pnl_usd.into_number() / deposit.into_number()
-                            * Decimal256::from_ratio(100u32, 1u32).into_signed();
-                        let plus = if percent.is_negative() { "" } else { "+" };
-                        format!("{plus}{}%", TwoDecimalPoints(percent))
-                    }
-                },
-            },
-            chain,
-            image_url: PnlImage { pnl_id }.to_uri().to_string(),
-            html_url: PnlHtml { pnl_id }.to_uri().to_string(),
-            market_id: market_id.to_string().replace('_', "/"),
-            direction: match pos.direction_to_base {
-                DirectionToBase::Long => "LONG",
-                DirectionToBase::Short => "SHORT",
-            },
-            entry_price: pos.entry_price_base,
-            exit_price: exit_price.price_base,
-            leverage: match NonZero::new(pos.active_collateral) {
-                // Total liquidation occurred, which (1) should virtually never
-                // happen and (2) wouldn't be a celebration. Just using 0.
-                None => TwoDecimalPoints(Decimal256::zero().into_number()),
-                Some(active_collateral) => TwoDecimalPoints(
-                    SignedLeverageToNotional::calculate(
-                        pos.notional_size,
-                        &exit_price,
-                        active_collateral,
-                    )
-                    .into_base(market_type)
-                    .split()
-                    .1
-                    .into_number(),
-                ),
-            },
-            host: host.hostname().into(),
-        }
-    }
->>>>>>> c2559baf
 }
 
 struct TwoDecimalPoints(Signed<Decimal256>);
