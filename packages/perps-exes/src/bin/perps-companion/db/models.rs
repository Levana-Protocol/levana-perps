--- conflicted
+++ resolved
@@ -33,7 +33,7 @@
     pub(crate) exit_price: PriceBaseInQuote,
     pub(crate) leverage: String,
     pub(crate) environment: ContractEnvironment,
-<<<<<<< HEAD
+    pub(crate) wallet: Option<String>,
 }
 
 /// Proposal data returned from the database for a given URL ID.
@@ -52,7 +52,4 @@
     pub(crate) environment: ContractEnvironment,
     pub(crate) chain: ChainId,
     pub(crate) address: Address,
-=======
-    pub(crate) wallet: Option<String>,
->>>>>>> 6c2634e9
 }