use anyhow::{Context, Result};
use cosmos::HasAddress;
use cosmwasm_std::{to_binary, CosmosMsg, Empty, WasmMsg};
use msg::{
    contracts::market::{config::ConfigUpdate, entry::ExecuteOwnerMsg},
    prelude::MarketExecuteMsg,
};
use shared::storage::MarketId;

use crate::{cli::Opt, factory::Factory, mainnet::strip_nulls};

use super::MainnetFactories;

#[derive(clap::Parser)]
pub(super) struct UpdateConfigOpts {
    /// The factory contract address or identifier
    #[clap(long)]
    factory: String,
    /// Market ID, if omitted updates all markets
    #[clap(long)]
    market: Option<MarketId>,
    /// Update config JSON message
    #[clap(long)]
    config: String,
}

impl UpdateConfigOpts {
    pub(super) async fn go(self, opt: Opt) -> Result<()> {
        go(opt, self).await
    }
}

async fn go(
    opt: Opt,
    UpdateConfigOpts {
        factory,
        market,
        config,
    }: UpdateConfigOpts,
) -> Result<()> {
    let update: ConfigUpdate = serde_json::from_str(&config).context("Invalid ConfigUpdate")?;
    let factories = MainnetFactories::load()?;
    let factory = factories.get(&factory)?;
    let app = opt.load_app_mainnet(factory.network).await?;

    let factory = Factory::from_contract(app.cosmos.make_contract(factory.address));

    let markets = match market {
        Some(market) => vec![factory.get_market(market).await?],
        None => factory.get_markets().await?,
    };

    let owner = factory.query_owner().await?;
    log::info!("CW3 contract: {owner}");

<<<<<<< HEAD
    let msg = CosmosMsg::<Empty>::Wasm(WasmMsg::Execute {
        contract_addr: market.market.get_address_string(),
        msg: to_binary(&strip_nulls(MarketExecuteMsg::Owner(
            ExecuteOwnerMsg::ConfigUpdate { update },
        ))?)?,
        funds: vec![],
    });
    log::info!("Message: {}", serde_json::to_string(&msg)?);
=======
    let msgs = markets
        .into_iter()
        .map(|market| {
            anyhow::Ok(CosmosMsg::<Empty>::Wasm(WasmMsg::Execute {
                contract_addr: market.market.get_address_string(),
                msg: to_binary(&strip_nulls(&MarketExecuteMsg::Owner(
                    ExecuteOwnerMsg::ConfigUpdate {
                        update: update.clone(),
                    },
                ))?)?,
                funds: vec![],
            }))
        })
        .collect::<Result<Vec<_>>>()?;
    log::info!("Message: {}", serde_json::to_string(&msgs)?);
>>>>>>> 36f4c22f

    Ok(())
}<|MERGE_RESOLUTION|>--- conflicted
+++ resolved
@@ -53,22 +53,12 @@
     let owner = factory.query_owner().await?;
     log::info!("CW3 contract: {owner}");
 
-<<<<<<< HEAD
-    let msg = CosmosMsg::<Empty>::Wasm(WasmMsg::Execute {
-        contract_addr: market.market.get_address_string(),
-        msg: to_binary(&strip_nulls(MarketExecuteMsg::Owner(
-            ExecuteOwnerMsg::ConfigUpdate { update },
-        ))?)?,
-        funds: vec![],
-    });
-    log::info!("Message: {}", serde_json::to_string(&msg)?);
-=======
     let msgs = markets
         .into_iter()
         .map(|market| {
             anyhow::Ok(CosmosMsg::<Empty>::Wasm(WasmMsg::Execute {
                 contract_addr: market.market.get_address_string(),
-                msg: to_binary(&strip_nulls(&MarketExecuteMsg::Owner(
+                msg: to_binary(&strip_nulls(MarketExecuteMsg::Owner(
                     ExecuteOwnerMsg::ConfigUpdate {
                         update: update.clone(),
                     },
@@ -78,7 +68,6 @@
         })
         .collect::<Result<Vec<_>>>()?;
     log::info!("Message: {}", serde_json::to_string(&msgs)?);
->>>>>>> 36f4c22f
 
     Ok(())
 }