use std::{collections::HashSet, path::PathBuf, sync::Arc};

use crate::cli::Opt;
use cosmos::{Address, CosmosNetwork};
use msg::{
    contracts::{
        cw20::entry::AllAccountsResponse,
        liquidity_token::LiquidityTokenKind,
        market::entry::{LpAction, LpActionKind},
    },
    prelude::*,
};
<<<<<<< HEAD
use parking_lot::Mutex;
use perps_exes::{contracts::Factory, prelude::MarketContract};
use tokio::task::JoinSet;
=======
use perps_exes::prelude::MarketContract;
use tokio::{sync::Mutex, task::JoinSet};
>>>>>>> 23e87612

#[derive(clap::Parser)]
pub(super) struct LpActionCsvOpt {
    /// Network to use.
    #[clap(long, env = "COSMOS_NETWORK")]
    network: CosmosNetwork,
    /// Factory address
    #[clap(long)]
    factory: Address,
    /// Output CSV file
    #[clap(long)]
    csv: PathBuf,
    /// How many separate worker tasks to create for parallel loading
    #[clap(long, default_value = "30")]
    workers: usize,
}

impl LpActionCsvOpt {
    pub(super) async fn go(self, opt: Opt) -> Result<()> {
        go(self, opt).await
    }
}

struct ToProcess {
    lp: Address,
    market: MarketContract,
    market_id: Arc<MarketId>,
}

async fn go(
    LpActionCsvOpt {
        network,
        factory,
        csv,
        workers,
    }: LpActionCsvOpt,
    opt: crate::cli::Opt,
) -> Result<()> {
    let cosmos = opt.connect(network).await?;
    let factory = Factory::from_contract(cosmos.make_contract(factory));
    let csv = ::csv::Writer::from_path(&csv)?;
    let csv = Arc::new(Mutex::new(csv));

    let mut set = JoinSet::<Result<()>>::new();
    let (tx, rx) = async_channel::bounded::<ToProcess>(workers * 4);

    let markets = factory.get_markets().await?;
    for market in markets {
        set.spawn(handle_market(market, tx.clone()));
    }

    // Without this drop, we get a deadlock below. Reason: as long as the send
    // side of the channel stays open, receiving on the other end of the channel
    // will block. When we drop all send sides, the next call to receive will
    // error out, which we use to detect that there is no more work available.
    std::mem::drop(tx);

    for _ in 0..workers {
        let csv = csv.clone();
        set.spawn(worker(rx.clone(), csv));
    }

    while let Some(res) = set.join_next().await {
        match res {
            Ok(Ok(())) => (),
            Ok(Err(e)) => {
                set.abort_all();
                return Err(e);
            }
            Err(e) => {
                set.abort_all();
                return Err(e).context("Unexpected panic");
            }
        }
    }

    Ok(())
}

async fn handle_market(
    market: perps_exes::contracts::MarketInfo,
    tx: async_channel::Sender<ToProcess>,
) -> Result<()> {
    let mut seen = HashSet::new();
    let market_id = Arc::new(market.market_id);

    for kind in [LiquidityTokenKind::Lp, LiquidityTokenKind::Xlp] {
        let mut start_after = None;

        loop {
            let AllAccountsResponse { accounts } = market
                .market
                .query(MarketQueryMsg::LiquidityTokenProxy {
                    kind,
                    msg: msg::contracts::liquidity_token::entry::QueryMsg::AllAccounts {
                        start_after: start_after.take(),
                        limit: None,
                    },
                })
                .await?;
            if accounts.is_empty() {
                break;
            }
            for account in accounts {
                let addr: Address = account.as_str().parse()?;
                start_after = Some(account.into());
                let existed = seen.insert(addr);
                if !existed {
                    tx.send(ToProcess {
                        lp: addr,
                        market: MarketContract::new(market.market.clone()),
                        market_id: market_id.clone(),
                    })
                    .await?;
                }
            }
        }
    }

    Ok(())
}

async fn worker(
    rx: async_channel::Receiver<ToProcess>,
    csv: Arc<Mutex<csv::Writer<std::fs::File>>>,
) -> Result<()> {
    while let Ok(ToProcess {
        lp,
        market,
        market_id,
    }) = rx.recv().await
    {
        #[derive(serde::Serialize)]
        struct Record<'a> {
            market_id: &'a MarketId,
            addr: Address,
            collateral_deposited_lp_info: Collateral,
            collateral_deposited: Collateral,
            collateral_withdrawn: Collateral,
            collateral_remaining: Collateral,
            yield_withdrawn: Collateral,
            yield_pending: Collateral,
            first_action: Option<chrono::DateTime<chrono::Utc>>,
            last_action: Option<chrono::DateTime<chrono::Utc>>,
        }

        let lp_info = market.lp_info(lp).await?;

        let mut record = Record {
            market_id: &market_id,
            addr: lp,
            collateral_deposited_lp_info: lp_info.history.deposit,
            collateral_deposited: Collateral::zero(),
            collateral_remaining: lp_info.lp_collateral + lp_info.xlp_collateral,
            yield_withdrawn: lp_info.history.r#yield,
            yield_pending: lp_info.available_yield_lp + lp_info.available_yield_xlp,
            collateral_withdrawn: Collateral::zero(),
            first_action: None,
            last_action: None,
        };

        let actions = market.get_lp_actions(lp).await?;
        for LpAction {
            kind,
            timestamp,
            tokens: _,
            collateral,
            collateral_usd: _,
        } in actions
        {
            match kind {
                LpActionKind::DepositLp => record.collateral_deposited += collateral,
                LpActionKind::DepositXlp => record.collateral_deposited += collateral,
                LpActionKind::ReinvestYieldLp => record.collateral_deposited += collateral,
                LpActionKind::ReinvestYieldXlp => record.collateral_deposited += collateral,
                LpActionKind::UnstakeXlp => (),
                LpActionKind::CollectLp => (),
                LpActionKind::Withdraw => record.collateral_withdrawn += collateral,
                LpActionKind::ClaimYield => (),
            }

            let timestamp = timestamp.try_into_chrono_datetime()?;
            if record.first_action.is_none() {
                record.first_action = Some(timestamp);
            }
            record.last_action = Some(timestamp);
        }

        let mut csv = csv.lock().await;
        csv.serialize(&record)?;
        csv.flush()?;
    }

    Ok(())
}<|MERGE_RESOLUTION|>--- conflicted
+++ resolved
@@ -10,14 +10,8 @@
     },
     prelude::*,
 };
-<<<<<<< HEAD
-use parking_lot::Mutex;
 use perps_exes::{contracts::Factory, prelude::MarketContract};
-use tokio::task::JoinSet;
-=======
-use perps_exes::prelude::MarketContract;
 use tokio::{sync::Mutex, task::JoinSet};
->>>>>>> 23e87612
 
 #[derive(clap::Parser)]
 pub(super) struct LpActionCsvOpt {
