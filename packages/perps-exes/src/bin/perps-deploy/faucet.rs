use anyhow::Result;
use cosmos::{
    proto::cosmos::base::abci::v1beta1::TxResponse, Address, Contract, HasAddress, HasAddressHrp,
    HasContract, HasCosmos, Wallet,
};
use cosmwasm_std::Decimal256;
use msg::contracts::{
    cw20::Cw20Coin,
    faucet::entry::{
        ExecuteMsg, GetTokenResponse, IsAdminResponse, NextTradingIndexResponse, OwnerMsg,
        QueryMsg, TapAmountResponse,
    },
};
use shared::storage::UnsignedDecimal;

#[derive(Clone)]
pub(crate) struct Faucet(Contract);

impl HasCosmos for Faucet {
    fn get_cosmos(&self) -> &cosmos::Cosmos {
        self.0.get_cosmos()
    }
}
impl HasContract for Faucet {
    fn get_contract(&self) -> &Contract {
        &self.0
    }
}
impl HasAddressHrp for Faucet {
    fn get_address_hrp(&self) -> cosmos::AddressHrp {
        self.0.get_address_hrp()
    }
}
impl HasAddress for Faucet {
    fn get_address(&self) -> Address {
        self.0.get_address()
    }
}

impl Faucet {
    pub(crate) fn from_contract(contract: Contract) -> Self {
        Faucet(contract)
    }

    pub(crate) async fn get_cw20(
        &self,
        name: impl Into<String>,
        trading_competition_index: Option<u32>,
    ) -> Result<Option<Address>> {
        Ok(
            match self
                .0
                .query(QueryMsg::GetToken {
                    name: name.into(),
                    trading_competition_index,
                })
                .await?
            {
                GetTokenResponse::Found { address } => Some(address.into_string().parse()?),
                GetTokenResponse::NotFound {} => None,
            },
        )
    }

    pub(crate) async fn deploy_token(
        &self,
        wallet: &Wallet,
        name: impl Into<String>,
        trading_competition_index: Option<u32>,
    ) -> Result<()> {
        let name = name.into();
        let tap_amount: Decimal256 = match name.as_str() {
            "ATOM" => "1000",
            "stATOM" => "1000",
            "USDC" => "20000",
            "USDT" => "20000",
            "BTC" | "wBTC" => "1",
            "OSMO" => "2000",
            "stOSMO" => "2000",
            "SEI" => "2000",
            "ETH" => "2",
            "axlETH" => "2",
            "EVMOS" => "10000",
            "AKT" => "10000",
            "DOT" => "500",
            "AXL" => "2000",
            "ryETH" => "2",
            "INJ" => "1000",
            "TIA" => "2000",
            "milkTIA" => "2000",
            "stDYDX" => "1000",
            "stTIA" => "2000",
            "DYM" => "2000",
<<<<<<< HEAD
            "stDYM" => "2000",
=======
            "NTRN" => "2000",
>>>>>>> bf57d386
            name => anyhow::bail!("Unknown collateral type: {name}"),
        }
        .parse()?;
        let txres = self
            .0
            .execute(
                wallet,
                vec![],
                ExecuteMsg::OwnerMsg(OwnerMsg::DeployToken {
                    name: name.clone(),
                    tap_amount: tap_amount.into_signed(),
                    trading_competition_index,
                    initial_balances: vec![],
                }),
            )
            .await?;
        log::info!("Deployed new token in {}", txres.txhash);
        let tap_amount_resp: TapAmountResponse = self
            .0
            .query(QueryMsg::TapAmountByName { name: name.clone() })
            .await?;
        match tap_amount_resp {
            TapAmountResponse::CannotTap {} => {
                log::info!("No tap amount set in contract for {name}, adding.");
                let txres = self
                    .0
                    .execute(
                        wallet,
                        vec![],
                        ExecuteMsg::OwnerMsg(OwnerMsg::SetMultitapAmount {
                            name,
                            amount: tap_amount,
                        }),
                    )
                    .await?;
                log::info!("Tap amount set in {}", txres.txhash);
            }
            TapAmountResponse::CanTap { amount } => {
                if amount != tap_amount {
                    log::warn!("Mismatched tap amount between code and contract. Code: {tap_amount}. Contract: {amount}.")
                }
            }
        }
        Ok(())
    }

    pub(crate) async fn next_trading_index(&self, name: impl Into<String>) -> Result<u32> {
        let NextTradingIndexResponse { next_index } = self
            .0
            .query(QueryMsg::NextTradingIndex { name: name.into() })
            .await?;
        Ok(next_index)
    }

    pub(crate) async fn mint(
        &self,
        wallet: &Wallet,
        cw20: impl HasAddress,
        balances: Vec<Cw20Coin>,
    ) -> cosmos::Result<TxResponse> {
        self.0
            .execute(
                wallet,
                vec![],
                ExecuteMsg::OwnerMsg(OwnerMsg::Mint {
                    cw20: cw20.get_address_string(),
                    balances,
                }),
            )
            .await
    }

    /// For trading competition only
    pub(crate) async fn set_market_address(
        &self,
        wallet: &Wallet,
        name: impl Into<String>,
        trading_competition_index: u32,
        market: impl HasAddress,
    ) -> cosmos::Result<TxResponse> {
        self.0
            .execute(
                wallet,
                vec![],
                ExecuteMsg::OwnerMsg(OwnerMsg::SetMarketAddress {
                    name: name.into(),
                    trading_competition_index,
                    market: market.get_address_string().into(),
                }),
            )
            .await
    }

    pub(crate) async fn is_admin(&self, new_admin: impl HasAddress) -> Result<bool> {
        let IsAdminResponse { is_admin } = self
            .0
            .query(QueryMsg::IsAdmin {
                addr: new_admin.get_address_string().into(),
            })
            .await?;
        Ok(is_admin)
    }

    pub(crate) async fn add_admin(
        &self,
        wallet: &Wallet,
        new_admin: impl HasAddress,
    ) -> cosmos::Result<TxResponse> {
        self.0
            .execute(
                wallet,
                vec![],
                ExecuteMsg::OwnerMsg(OwnerMsg::AddAdmin {
                    admin: new_admin.get_address_string().into(),
                }),
            )
            .await
    }
}<|MERGE_RESOLUTION|>--- conflicted
+++ resolved
@@ -91,11 +91,8 @@
             "stDYDX" => "1000",
             "stTIA" => "2000",
             "DYM" => "2000",
-<<<<<<< HEAD
             "stDYM" => "2000",
-=======
             "NTRN" => "2000",
->>>>>>> bf57d386
             name => anyhow::bail!("Unknown collateral type: {name}"),
         }
         .parse()?;
