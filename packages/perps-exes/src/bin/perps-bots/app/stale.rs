--- conflicted
+++ resolved
@@ -2,15 +2,8 @@
 
 use anyhow::Result;
 use axum::async_trait;
-<<<<<<< HEAD
-use chrono::{DateTime, Utc};
-use cosmos::{Address, HasAddress, HasAddressHrp};
-use dashmap::DashMap;
-use msg::prelude::*;
-=======
 use chrono::Utc;
-use cosmos::HasAddress;
->>>>>>> a93d8dcc
+use cosmos::{HasAddress, HasAddressHrp};
 use perps_exes::contracts::MarketContract;
 
 use crate::{
@@ -59,44 +52,6 @@
             Some(next_deferred) => next_deferred.try_into_chrono_datetime()?,
             None => return Ok("No deferred execution items found, we're not stale".to_owned()),
         };
-<<<<<<< HEAD
-        if status.is_stale() {
-            if app
-                .pyth_prices_closed(market.get_address(), Some(&status))
-                .await?
-            {
-                Ok(mk_message("Ignoring stale state since Pyth prices are closed").to_string())
-            } else if app.get_congested_info().is_congested() {
-                Ok(
-                    mk_message("Ignoring stale state since Osmosis appears to be congested")
-                        .to_string(),
-                )
-            } else {
-                Err(mk_message("Protocol is in stale state").to_anyhow())
-            }
-        } else if status.congested {
-            Err(mk_message("Protocol is in congested state").to_anyhow())
-        } else {
-            let age = Utc::now().signed_duration_since(last_crank_completed);
-            if age > chrono::Duration::seconds(MAX_ALLOWED_CRANK_AGE_SECS) {
-                if app.is_osmosis_epoch() {
-                    Ok(mk_message(&format!("Last crank is too old (not run since {last_crank_completed}, age is {age}), but we think we're in an Osmosis epoch so ignoring")).to_string())
-                } else if app.get_congested_info().is_congested() {
-                    Ok(mk_message(&format!("Last crank is too old (not run since {last_crank_completed}, age is {age}), but we think we're in an Osmosis congested period so ignoring")).to_string())
-                } else {
-                    Err(mk_message(&format!(
-                    "Crank has not been run since {last_crank_completed}, age of {age} is too high"
-                ))
-                    .to_anyhow())
-                }
-            } else {
-                Ok(mk_message("Protocol is neither stale nor congested").to_string())
-            }
-        }
-    }
-}
-=======
->>>>>>> a93d8dcc
 
         let age = Utc::now().signed_duration_since(next_deferred);
         if age.num_minutes() < 5 {
@@ -107,6 +62,9 @@
             return Ok(
                 "Ignoring old deferred exec item since we're in the Osmosis epoch".to_owned(),
             );
+        }
+        if app.get_congested_info().is_congested() {
+            return Ok("Ignoring stale state since Osmosis appears to be congested".to_owned());
         }
 
         // TODO in the future, we'd like to give a grace period after the
