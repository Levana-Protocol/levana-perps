mod defaults;

use std::collections::HashMap;

use cosmos::{Address, CosmosNetwork, RawAddress};
use msg::{contracts::pyth_bridge::PythMarketPriceFeeds, prelude::*};
use once_cell::sync::OnceCell;

#[derive(serde::Deserialize, Debug)]
#[serde(rename_all = "kebab-case", deny_unknown_fields)]
pub struct Config {
    pub chains: HashMap<CosmosNetwork, ChainConfig>,
    deployments: HashMap<String, DeploymentConfig>,
    overrides: HashMap<String, DeploymentConfig>,
    pub price_api: String,
    pub pyth_markets: HashMap<MarketId, PythMarketPriceFeeds>,
    pub pyth_update_age_tolerance: u32,
    pub liquidity: LiquidityConfig,
    pub utilization: UtilizationConfig,
    pub trader: TraderConfig,
}

#[derive(serde::Deserialize, Clone, Debug)]
#[serde(rename_all = "kebab-case", deny_unknown_fields)]
pub struct ChainConfig {
    pub tracker: Address,
    pub faucet: Address,
    pub pyth: Option<PythChainConfig>,
    pub explorer: String,
    #[serde(default)]
    pub watcher: WatcherConfig,
    /// Minimum gas required in wallet managed by perps bots
    #[serde(default = "defaults::min_gas")]
    pub min_gas: u128,
    /// Minimum gas required in the faucet contract
    #[serde(default = "defaults::min_gas_in_faucet")]
    pub min_gas_in_faucet: u128,
    /// Minimum gas required in the gas wallet
    #[serde(default = "defaults::min_gas_in_gas_wallet")]
    pub min_gas_in_gas_wallet: u128,
    /// Override the gas multiplier
    pub gas_multiplier: Option<f64>,
    /// Potential RPC endpoints to use
    pub rpc_nodes: Vec<String>,
}

#[derive(serde::Deserialize, Clone, Debug)]
#[serde(rename_all = "kebab-case", deny_unknown_fields)]
pub struct PythChainConfig {
    pub address: Address,
    pub endpoint: String,
}

#[derive(serde::Deserialize, Clone, Debug)]
#[serde(rename_all = "kebab-case", deny_unknown_fields)]
pub struct LiquidityConfig {
    /// Min and max per different markets
    pub markets: HashMap<MarketId, LiquidityBounds>,
    /// Lower bound of util ratio, at which point we would withdraw liquidity
    pub min_util: Decimal256,
    /// Upper bound of util ratio, at which point we would deposit liquidity
    pub max_util: Decimal256,
    /// When we deposit or withdraw, what utilization ratio do we target?
    pub target_util: Decimal256,
}

#[derive(serde::Deserialize, Clone, Copy, Debug)]
#[serde(rename_all = "kebab-case", deny_unknown_fields)]
pub struct UtilizationConfig {
    /// Lower bound of util ratio, at which point we would open a position
    pub min_util: Decimal256,
    /// Upper bound of util ratio, at which point we would close a position
    pub max_util: Decimal256,
}

#[derive(serde::Deserialize, Clone, Copy, Debug)]
#[serde(rename_all = "kebab-case", deny_unknown_fields)]
pub struct TraderConfig {
    /// Upper bound of util ratio, at which point we always close a position
    pub max_util: Decimal256,
    /// Minimum borrow fee ratio. If below this, we always open positions.
    pub min_borrow_fee: Decimal256,
    /// Maximum borrow fee ratio. If above this, we always close a position.
    pub max_borrow_fee: Decimal256,
}

#[derive(serde::Deserialize, Clone, Copy, Debug)]
#[serde(rename_all = "kebab-case", deny_unknown_fields)]
pub struct LiquidityBounds {
    pub min: Collateral,
    pub max: Collateral,
}

#[derive(serde::Deserialize, Clone, Debug)]
#[serde(rename_all = "kebab-case", deny_unknown_fields)]
pub struct DeploymentConfig {
    #[serde(default)]
    pub crank: bool,
    /// How many ultracrank wallets to set up
    #[serde(default)]
    pub ultra_crank: u32,
    /// How many seconds behind we need to be before we kick in the ultracrank
    #[serde(default = "defaults::seconds_till_ultra")]
    pub seconds_till_ultra: u32,
    pub price: bool,
    pub wallet_manager_address: RawAddress,
    pub price_address: RawAddress,
    #[serde(default)]
    pub dev_settings: bool,
    #[serde(default)]
    pub trading_competition: bool,
    #[serde(default)]
    pub liquidity: bool,
    #[serde(default)]
    pub utilization: bool,
    #[serde(default)]
    pub balance: bool,
    #[serde(default)]
    pub traders: usize,
    pub default_market_ids: Vec<MarketId>,
    #[serde(default)]
    pub ignore_stale: bool,
    #[serde(default)]
    pub execs_per_price: Option<u32>,
}

const CONFIG_YAML: &[u8] = include_bytes!("../assets/config.yaml");

impl Config {
    pub fn load() -> Result<&'static Self> {
        static CONFIG: OnceCell<Config> = OnceCell::new();
        CONFIG.get_or_try_init(|| {
            serde_yaml::from_slice(CONFIG_YAML).context("Could not parse config.yaml")
        })
    }

    /// Provide the deployment name, such as osmodev, dragonqa, or seibeta
    pub fn get_deployment_info(&self, deployment: &str) -> Result<DeploymentInfo> {
        let (network, suffix) = parse_deployment(deployment)?;
        let wallet_phrase_name = suffix.to_ascii_uppercase();
        let partial_config = self.deployments.get(suffix).with_context(|| {
            format!(
                "No config found for {}. Valid configs: {}",
                suffix,
                self.deployments
                    .keys()
                    .map(|s| s.as_str())
                    .collect::<Vec<_>>()
                    .join(", ")
            )
        })?;
        let partial = self
            .overrides
            .get(deployment)
            .unwrap_or(partial_config)
            .clone();
        Ok(DeploymentInfo {
            config: partial,
            network,
            wallet_phrase_name,
        })
    }
}

pub struct DeploymentInfo {
    pub config: DeploymentConfig,
    pub network: CosmosNetwork,
    pub wallet_phrase_name: String,
}

/// Parse a deployment name (like dragonbeta) into network and family (like dragonfire and beta).
pub fn parse_deployment(deployment: &str) -> Result<(CosmosNetwork, &str)> {
    const NETWORKS: &[(CosmosNetwork, &str)] = &[
        (CosmosNetwork::OsmosisTestnet, "osmo"),
        (CosmosNetwork::Dragonfire, "dragon"),
        (CosmosNetwork::SeiTestnet, "sei"),
<<<<<<< HEAD
        // TBD: still needed?
        // (CosmosNetwork::LevanaTest, "levanasei"),
=======
>>>>>>> 77d75d31
    ];
    for (network, prefix) in NETWORKS {
        if let Some(suffix) = deployment.strip_prefix(prefix) {
            return Ok((*network, suffix));
        }
    }
    Err(anyhow::anyhow!(
        "Could not parse deployment: {}",
        deployment
    ))
}

#[derive(serde::Deserialize, Clone, Debug)]
#[serde(rename_all = "kebab-case", deny_unknown_fields)]
pub struct WatcherConfig {
    /// How many times to retry before giving up
    #[serde(default = "defaults::retries")]
    pub retries: usize,
    /// How many seconds to delay between retries
    #[serde(default = "defaults::delay_between_retries")]
    pub delay_between_retries: u32,
    #[serde(default = "defaults::balance")]
    pub balance: TaskConfig,
    #[serde(default = "defaults::gas_check")]
    pub gas_check: TaskConfig,
    #[serde(default = "defaults::liquidity")]
    pub liquidity: TaskConfig,
    #[serde(default = "defaults::trader")]
    pub trader: TaskConfig,
    #[serde(default = "defaults::utilization")]
    pub utilization: TaskConfig,
    #[serde(default = "defaults::track_balance")]
    pub track_balance: TaskConfig,
    #[serde(default = "defaults::crank")]
    pub crank: TaskConfig,
    #[serde(default = "defaults::get_factory")]
    pub get_factory: TaskConfig,
    #[serde(default = "defaults::price")]
    pub price: TaskConfig,
    #[serde(default = "defaults::stale")]
    pub stale: TaskConfig,
    #[serde(default = "defaults::stats")]
    pub stats: TaskConfig,
    #[serde(default = "defaults::ultra_crank")]
    pub ultra_crank: TaskConfig,
}

impl Default for WatcherConfig {
    fn default() -> Self {
        Self {
            retries: 6,
            delay_between_retries: 20,
            balance: TaskConfig {
                delay: Delay::Constant(20),
                out_of_date: 180,
            },
            gas_check: TaskConfig {
                delay: Delay::Constant(60),
                out_of_date: 180,
            },
            liquidity: TaskConfig {
                delay: Delay::Constant(120),
                out_of_date: 180,
            },
            trader: TaskConfig {
                delay: Delay::Random {
                    low: 120,
                    high: 1200,
                },
                out_of_date: 180,
            },
            utilization: TaskConfig {
                delay: Delay::Constant(120),
                out_of_date: 120,
            },
            track_balance: TaskConfig {
                delay: Delay::Constant(60),
                out_of_date: 60,
            },
            crank: TaskConfig {
                delay: Delay::Constant(30),
                out_of_date: 60,
            },
            get_factory: TaskConfig {
                delay: Delay::Constant(60),
                out_of_date: 180,
            },
            price: TaskConfig {
                delay: Delay::Constant(60),
                out_of_date: 180,
            },
            stale: TaskConfig {
                delay: Delay::Constant(30),
                out_of_date: 180,
            },
            stats: TaskConfig {
                delay: Delay::Constant(30),
                out_of_date: 180,
            },
            ultra_crank: TaskConfig {
                delay: Delay::Constant(120),
                out_of_date: 180,
            },
        }
    }
}

#[derive(serde::Deserialize, Clone, Copy, Debug)]
#[serde(rename_all = "kebab-case", deny_unknown_fields)]
pub struct TaskConfig {
    /// Seconds to delay between runs
    pub delay: Delay,
    /// How many seconds before we should consider the result out of date
    ///
    /// This does not include the delay time
    pub out_of_date: u32,
}

#[derive(serde::Deserialize, Clone, Copy, Debug)]
#[serde(rename_all = "kebab-case", deny_unknown_fields)]
pub enum Delay {
    Constant(u64),
    Random { low: u64, high: u64 },
}<|MERGE_RESOLUTION|>--- conflicted
+++ resolved
@@ -174,11 +174,6 @@
         (CosmosNetwork::OsmosisTestnet, "osmo"),
         (CosmosNetwork::Dragonfire, "dragon"),
         (CosmosNetwork::SeiTestnet, "sei"),
-<<<<<<< HEAD
-        // TBD: still needed?
-        // (CosmosNetwork::LevanaTest, "levanasei"),
-=======
->>>>>>> 77d75d31
     ];
     for (network, prefix) in NETWORKS {
         if let Some(suffix) = deployment.strip_prefix(prefix) {
