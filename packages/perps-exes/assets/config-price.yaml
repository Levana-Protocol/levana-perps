pyth:
  stable: 
    # although this is set on each feed in the market config
    # for the sake of simplicity, it's only defined top-level in deploy config
    # and then at runtime it's duplicated for each feed as-needed
    # note that stride does _not_ have this approach, but is instead defined in each feed directly
    update-age-tolerance: 120
    # Pyth price feeds listed at: https://pyth.network/developers/price-feed-ids#cosmwasm-stable
    feed-ids:
      ATOM_USD: "b00b60f88b03a6a625a8d1c048c3f66653edf217439983d037e7222c4e612819"
      OSMO_USD: "5867f5683c757393a0670ef0f701490950fe93fdb006d181c8265a831ac0c5c6"
      ETH_USD: "ff61491a931112ddf1bd8147cd1b641375f79f5825126d665480874634fd0ace"
      BTC_USD: "e62df6c8b4a85fe1a67db44dc12de5db330f7ac66b72dc658afedf0f4a415b43"
      SEI_USD: "53614f1cb0c031d4af66c04cb9c756234adad0e1cee85303795091499a4084eb"
      EVMOS_USD: "c19405e4c8bdcbf2a66c37ae05a27d385c8309e9d648ed20dc6ee717e7d30e17"
      AKT_USD: "4ea5bb4d2f5900cc2e97ba534240950740b4d3b89fe712a94a7304fd2fd92702"
      DOT_USD: "ca3eed9b267293f6595901c734c7525ce8ef49adafe8284606ceb307afa2ca5b"
      INJ_USD: "7a5bc1d2b56ad029048cd63964b3ad2776eadf812edc1a43a31406cb54bff592"
      EUR_USD: a995d00bb36a63cef7fd2c287dc105fc8f3d93779f062f09551b0af3e81ec30b
      GBP_USD: 84c2dde9633d93d1bcad84e7dc41c9d56578b7ec52fabedc1f335d673df0a7c1
      USD_CNH: eef52e09c878ad41f6a81803e3640fe04dceea727de894edd4ea117e2e332e66
      XAU_USD: 765d2ba906dbc32ca17cc11f5310a89e9ee1f6420508c63861f2f8ba4ee34bb2
      BNB_USD: 2f95862b045670cd22bee3114c39763a4a08beeb663b145d283c31d7d1101c4f
      SOL_USD: ef0d8b6fda2ceba41da15d4095d1da392a0d2f8ed0c6c7bc0f4cfac8c280b56d
      LINK_USD: 8ac0c70fff57e9aefdf5edf44b51d62c2d433653cbb2cf5cc06bb115af04d221
      AXL_USD: 60144b1d5c9e9851732ad1d9760e3485ef80be39b984f6bf60f82b28a2b7f126
      DOGE_USD: dcef50dd0a4cd2dcc17e45df1676dcb336a11a61c69df7a0299b0150c672d25c
      LUNA_USD: e6ccd3f878cf338e6732bf59f60943e8ca2c28402fc4d9c258503b2edbe74a31
      TIA_USD: 09f7c1d7dfbb7df2b8fe3d3d87ee94a2259d212da4f30c1f0540d066dfa44723
      DYDX_USD: 6489800bb8974169adfe35937bf6736507097d13c190d760c557108c7e93a81b
      RUNE_USD: 5fcf71143bb70d41af4fa9aa1287e2efd3c5911cee59f909f915c9f61baacb1e
<<<<<<< HEAD
      AVAX_USD: 93da3352f9f1d105fdfe4971cfa80e9dd777bfc5d0f683ebb6e1294b92137bb7
=======
      COIN_USD: fee33f2a978bf32dd6b662b65ba8083c6773b494f8401194ec1870c640860245
>>>>>>> 6a05c67e
  edge: 
    update-age-tolerance: 120
    # Price feeds listed at: https://pyth.network/developers/price-feed-ids#cosmwasm-edge
    feed-ids:
      ATOM_USD: "61226d39beea19d334f17c2febce27e12646d84675924ebb02b9cdaea68727e3"
      BTC_USD: "f9c0172ba10dfa4d19088d94f5bf61d3b54d5bd7483a322a982e1373ee8ea31b"
      ETH_USD: "ca80ba6dc32e08d06f1aa886011eed1d77c77be9eb761cc10d72b7d0a2fd57a6"
      INJ_USD: "2d9315a88f3019f8efa88dfe9c0f0843712da0bac814461e27733f6b83eb51b3"
      BNB_USD: "ecf553770d9b10965f8fb64771e93f5690a182edc32be4a3236e0caaa6e0581a"
      SOL_USD: "fe650f0367d4a7ef9815a593ea15d36593f0643aaaf0149bb04be67ab851decd"
      LINK_USD: "83be4ed61dd8a3518d198098ce37240c494710a7b9d85e35d9fceac21df08994"
      AXL_USD: "72fe21b4ba5661f194b5f17bfadcc59eddd3e0e53198d040e5091c6dfb558108"

networks: 
  injective-testnet:
    INJ_USD:
      feeds: [
        !pyth { key: "INJ_USD", inverted: false }
      ]
      feeds-usd: [
        !pyth { key: "INJ_USD", inverted: false }
      ]
    BTC_USD:
      feeds: [
        !pyth { key: "BTC_USD", inverted: false }
      ]
      feeds-usd: [
        !pyth { key: "BTC_USD", inverted: false }
      ]
    ETH_USD:
      feeds: [
        !pyth { key: "ETH_USD", inverted: false }
      ]
      feeds-usd: [
        !pyth { key: "ETH_USD", inverted: false }
      ]
    BNB_USDT:
      feeds: [
        !pyth { key: "BNB_USD", inverted: false }
      ]
      feeds-usd: [
        !constant { price: "1", inverted: false }
      ]
    SOL_USDT:
      feeds: [
        !pyth { key: "SOL_USD", inverted: false }
      ]
      feeds-usd: [
        !constant { price: "1", inverted: false }
      ]
    LINK_USDT:
      feeds: [
        !pyth { key: "LINK_USD", inverted: false }
      ]
      feeds-usd: [
        !constant { price: "1", inverted: false }
      ]
    AXL_USD:
      feeds: [
        !pyth { key: "AXL_USD", inverted: false}
      ]
      feeds-usd: [
        !pyth { key: "AXL_USD", inverted: false}
      ]
    BTC_INJ:
      feeds: [
        !pyth { key: "BTC_USD", inverted: false},
        !pyth { key: "INJ_USD", inverted: true}
      ]
      feeds-usd: [
        !pyth { key: "INJ_USD", inverted: false}
      ]

  injective-mainnet:
    INJ_USD:
      feeds: [
        !pyth { key: "INJ_USD", inverted: false }
      ]
      feeds-usd: [
        !pyth { key: "INJ_USD", inverted: false }
      ]
    BNB_USDT:
      feeds: [
        !pyth { key: "BNB_USD", inverted: false }
      ]
      feeds-usd: [
        !constant { price: "1", inverted: false }
      ]
    LINK_USDT:
      feeds: [
        !pyth { key: "LINK_USD", inverted: false }
      ]
      feeds-usd: [
        !constant { price: "1", inverted: false }
      ]
    BTC_INJ:
      feeds: [
        !pyth { key: "BTC_USD", inverted: false},
        !pyth { key: "INJ_USD", inverted: true}
      ]
      feeds-usd: [
        !pyth { key: "INJ_USD", inverted: false}
      ]
  sei-mainnet:
    ETH_USD:
      feeds: [
        !sei { denom: "ueth", inverted: false },
      ]
      feeds-usd: [
        !sei { denom: "ueth", inverted: false },
      ]
    SEI_USD:
      feeds: [
        !sei { denom: "usei", inverted: false }
      ]
      feeds-usd: [
        !sei { denom: "usei", inverted: false }
      ]
  osmosis-mainnet:
    ATOM_USD:
      feeds: [
        !pyth { key: "ATOM_USD", inverted: false }
      ]
      feeds-usd: [
        !pyth { key: "ATOM_USD", inverted: false }
      ]
    OSMO_USDC:
      feeds: [
        !pyth { key: "OSMO_USD", inverted: false },
      ]
      feeds-usd: [
        !constant { price: "1", inverted: false }
      ]
    ETH_BTC:
      feeds: [
        !pyth { key: "ETH_USD", inverted: false },
        !pyth { key: "BTC_USD", inverted: true }
      ]
      feeds-usd: [
        !pyth { key: "BTC_USD", inverted: false }
      ]
    ETH_USD:
      feeds: [
        !pyth { key: "ETH_USD", inverted: false }
      ]
      feeds-usd: [
        !pyth { key: "ETH_USD", inverted: false }
      ]
    axlETH_USD:
      feeds: [
        !pyth { key: "ETH_USD", inverted: false }
      ]
      feeds-usd: [
        !pyth { key: "ETH_USD", inverted: false }
      ]
    BTC_USD:
      feeds: [
        !pyth { key: "BTC_USD", inverted: false }
      ]
      feeds-usd: [
        !pyth { key: "BTC_USD", inverted: false }
      ]
    nBTC_USD:
      feeds: [
        !pyth { key: "BTC_USD", inverted: false }
      ]
      feeds-usd: [
        !pyth { key: "BTC_USD", inverted: false }
      ]
    OSMO_USD:
      feeds: [
        !pyth { key: "OSMO_USD", inverted: false}
      ]
      feeds-usd: [
        !pyth { key: "OSMO_USD", inverted: false}
      ]
    SEI_USD:
      feeds: [
        !pyth { key: "SEI_USD", inverted: false}
      ]
      feeds-usd: [
        !pyth { key: "SEI_USD", inverted: false}
      ]
    EVMOS_USD:
      feeds: [
        !pyth { key: "EVMOS_USD", inverted: false}
      ]
      feeds-usd: [
        !pyth { key: "EVMOS_USD", inverted: false}
      ]
    AKT_USD:
      feeds: [
        !pyth { key: "AKT_USD", inverted: false}
      ]
      feeds-usd: [
        !pyth { key: "AKT_USD", inverted: false}
      ]
    DOT_USD:
      feeds: [
        !pyth { key: "DOT_USD", inverted: false}
      ]
      feeds-usd: [
        !pyth { key: "DOT_USD", inverted: false}
      ]
    EUR_USDC:
      feeds: [
        !pyth { key: "EUR_USD", inverted: false }
      ]
      feeds-usd: [
        !constant { price: "1", inverted: false }
      ]
    GBP_USDC:
      feeds: [
        !pyth { key: "GBP_USD", inverted: false }
      ]
      feeds-usd: [
        !constant { price: "1", inverted: false }
      ]
    BNB_USDC:
      feeds: [
        !pyth { key: "BNB_USD", inverted: false }
      ]
      feeds-usd: [
        !constant { price: "1", inverted: false }
      ]
    stATOM_USD:
      feeds: [
        !stride { denom: "ibc/C140AFD542AE77BD7DCC83F13FDD8C5E5BB8C4929785E6EC2F4C636F98F17901", inverted: false, age_tolerance: 604800 },
        !pyth { key: "ATOM_USD", inverted: false }
      ]
      feeds-usd: [
        !stride { denom: "ibc/C140AFD542AE77BD7DCC83F13FDD8C5E5BB8C4929785E6EC2F4C636F98F17901", inverted: false, age_tolerance: 604800 },
        !pyth { key: "ATOM_USD", inverted: false }
      ]
    SOL_USDC:
      feeds: [
        !pyth { key: "SOL_USD", inverted: false }
      ]
      feeds-usd: [
        !constant { price: "1", inverted: false }
      ]
    AXL_USD:
      feeds: [
        !pyth { key: "AXL_USD", inverted: false}
      ]
      feeds-usd: [
        !pyth { key: "AXL_USD", inverted: false}
      ]
    TIA_USD:
      feeds: [
        !pyth { key: "TIA_USD", inverted: false}
      ]
      feeds-usd: [
        !pyth { key: "TIA_USD", inverted: false}
      ]
    LINK_USDC:
      feeds: [
        !pyth { key: "LINK_USD", inverted: false }
      ]
      feeds-usd: [
        !constant { price: "1", inverted: false }
      ]
    DOGE_USDC:
      feeds: [
        !pyth { key: "DOGE_USD", inverted: false }
      ]
      feeds-usd: [
        !constant { price: "1", inverted: false }
      ]
    LUNA_USDC:
      feeds: [
        !pyth { key: "LUNA_USD", inverted: false }
      ]
      feeds-usd: [
        !constant { price: "1", inverted: false }
      ]
    DYDX_USDC:
      feeds: [
        !pyth { key: "DYDX_USD", inverted: false }
      ]
      feeds-usd: [
        !constant { price: "1", inverted: false }
      ]
    RUNE_USDC:
      feeds: [
        !pyth { key: "RUNE_USD", inverted: false }
      ]
      feeds-usd: [
        !constant { price: "1", inverted: false }
      ]
    AVAX_USDC:
      feeds: [
        !pyth { key: "AVAX_USD", inverted: false }
      ]
      feeds-usd: [
        !constant { price: "1", inverted: false }
      ]

  sei-testnet:
    ATOM_USD:
      feeds: [
        !sei { denom: "uatom", inverted: false }
      ]
      feeds-usd: [
        !sei { denom: "uatom", inverted: false }
      ]
    OSMO_USDC:
      feeds: [
        !pyth { key: "OSMO_USD", inverted: false },
      ]
      feeds-usd: [
        !constant { price: "1", inverted: false }
      ]
    OSMO_USD:
      feeds: [
        !pyth { key: "OSMO_USD", inverted: false },
      ]
      feeds-usd: [
        !pyth { key: "OSMO_USD", inverted: false },
      ]
    ETH_BTC:
      feeds: [
        !sei { denom: "ueth", inverted: false },
        !sei { denom: "ubtc", inverted: true },
      ]
      feeds-usd: [
        !sei { denom: "ubtc", inverted: false },
      ]
    BTC_USD:
      feeds: [
        !sei { denom: "ubtc", inverted: false },
      ]
      feeds-usd: [
        !sei { denom: "ubtc", inverted: false },
      ]
    ETH_USD:
      feeds: [
        !sei { denom: "ueth", inverted: false },
      ]
      feeds-usd: [
        !sei { denom: "ueth", inverted: false },
      ]
  osmosis-testnet:
    ATOM_USD:
      feeds: [
        !pyth { key: "ATOM_USD", inverted: false }
      ]
      feeds-usd: [
        !pyth { key: "ATOM_USD", inverted: false }
      ]
    stATOM_USD:
      feeds: [
        !stride { denom: "ibc/FE41A73457712D192810690BC19D8915EF3608579D684B27BC68FC1021996590", inverted: false, age_tolerance: 604800 },
        !pyth { key: "ATOM_USD", inverted: false }
      ]
      feeds-usd: [
        !stride { denom: "ibc/FE41A73457712D192810690BC19D8915EF3608579D684B27BC68FC1021996590", inverted: false, age_tolerance: 604800 },
        !pyth { key: "ATOM_USD", inverted: false }
      ]
    OSMO_USDC:
      feeds: [
        !pyth { key: "OSMO_USD", inverted: false },
      ]
      feeds-usd: [
        !constant { price: "1", inverted: false }
      ]
    ETH_BTC:
      feeds: [
        !pyth { key: "ETH_USD", inverted: false },
        !pyth { key: "BTC_USD", inverted: true }
      ]
      feeds-usd: [
        !pyth { key: "BTC_USD", inverted: false }
      ]
    ETH_USD:
      feeds: [
        !pyth { key: "ETH_USD", inverted: false },
      ]
      feeds-usd: [
        !pyth { key: "ETH_USD", inverted: false },
      ]
    axlETH_USD:
      feeds: [
        !pyth { key: "ETH_USD", inverted: false },
      ]
      feeds-usd: [
        !pyth { key: "ETH_USD", inverted: false },
      ]
    BTC_USD:
      feeds: [
        !pyth { key: "BTC_USD", inverted: false }
      ]
      feeds-usd: [
        !pyth { key: "BTC_USD", inverted: false }
      ]
    nBTC_USD:
      feeds: [
        !pyth { key: "BTC_USD", inverted: false }
      ]
      feeds-usd: [
        !pyth { key: "BTC_USD", inverted: false }
      ]
    OSMO_USD:
      feeds: [
        !pyth { key: "OSMO_USD", inverted: false}
      ]
      feeds-usd: [
        !pyth { key: "OSMO_USD", inverted: false}
      ]
    SEI_USD:
      feeds: [
        !pyth { key: "SEI_USD", inverted: false}
      ]
      feeds-usd: [
        !pyth { key: "SEI_USD", inverted: false}
      ]
    DOT_USD:
      feeds: [
        !pyth { key: "DOT_USD", inverted: false}
      ]
      feeds-usd: [
        !pyth { key: "DOT_USD", inverted: false}
      ]
    EUR_USDC:
      feeds: [
        !pyth { key: "EUR_USD", inverted: false }
      ]
      feeds-usd: [
        !constant { price: "1", inverted: false }
      ]
    GBP_USDC:
      feeds: [
        !pyth { key: "GBP_USD", inverted: false }
      ]
      feeds-usd: [
        !constant { price: "1", inverted: false }
      ]
    CNH_USDC:
      feeds: [
        !pyth { key: "USD_CNH", inverted: true }
      ]
      feeds-usd: [
        !constant { price: "1", inverted: false }
      ]
    GOLD_USDC:
      feeds: [
        !pyth { key: "XAU_USD", inverted: false }
      ]
      feeds-usd: [
        !constant { price: "1", inverted: false }
      ]
    BNB_USDC:
      feeds: [
        !pyth { key: "BNB_USD", inverted: false }
      ]
      feeds-usd: [
        !constant { price: "1", inverted: false }
      ]
    SOL_USDC:
      feeds: [
        !pyth { key: "SOL_USD", inverted: false }
      ]
      feeds-usd: [
        !constant { price: "1", inverted: false }
      ]
    ryETH_USD:
      feeds: [
        !simple { contract: "osmo10y2xkd5ep6lctmdtcvx6yssfzcafqjkplchfafh7dpxtljn4gz2sdzzhur", inverted: false, age_tolerance: 604800 },
        !pyth { key: "ETH_USD", inverted: false },
      ]
      feeds-usd: [
        !simple { contract: "osmo10y2xkd5ep6lctmdtcvx6yssfzcafqjkplchfafh7dpxtljn4gz2sdzzhur", inverted: false, age_tolerance: 604800 },
        !pyth { key: "ETH_USD", inverted: false },
      ]
    DOGE_USDC:
      feeds: [
        !pyth { key: "DOGE_USD", inverted: false }
      ]
      feeds-usd: [
        !constant { price: "1", inverted: false }
      ]
    LUNA_USDC:
      feeds: [
        !pyth { key: "LUNA_USD", inverted: false }
      ]
      feeds-usd: [
        !constant { price: "1", inverted: false }
      ]
    AVAX_USDC:
      feeds: [
        !pyth { key: "AVAX_USD", inverted: false }
      ]
      feeds-usd: [
        !constant { price: "1", inverted: false }
      ]
    BTC_INJ:
      feeds: [
        !pyth { key: "BTC_USD", inverted: false},
        !pyth { key: "INJ_USD", inverted: true}
      ]
      feeds-usd: [
        !pyth { key: "INJ_USD", inverted: false}
      ]
    TIA_USD:
      feeds: [
        !pyth { key: "TIA_USD", inverted: false}
      ]
      feeds-usd: [
        !pyth { key: "TIA_USD", inverted: false}
      ]
    COIN_USDC:
      feeds: [
        !pyth { key: "COIN_USD", inverted: false }
      ]
      feeds-usd: [
        !constant { price: "1", inverted: false }
      ]<|MERGE_RESOLUTION|>--- conflicted
+++ resolved
@@ -29,11 +29,8 @@
       TIA_USD: 09f7c1d7dfbb7df2b8fe3d3d87ee94a2259d212da4f30c1f0540d066dfa44723
       DYDX_USD: 6489800bb8974169adfe35937bf6736507097d13c190d760c557108c7e93a81b
       RUNE_USD: 5fcf71143bb70d41af4fa9aa1287e2efd3c5911cee59f909f915c9f61baacb1e
-<<<<<<< HEAD
       AVAX_USD: 93da3352f9f1d105fdfe4971cfa80e9dd777bfc5d0f683ebb6e1294b92137bb7
-=======
       COIN_USD: fee33f2a978bf32dd6b662b65ba8083c6773b494f8401194ec1870c640860245
->>>>>>> 6a05c67e
   edge: 
     update-age-tolerance: 120
     # Price feeds listed at: https://pyth.network/developers/price-feed-ids#cosmwasm-edge
