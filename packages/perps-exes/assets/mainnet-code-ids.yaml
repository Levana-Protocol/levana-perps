--- conflicted
+++ resolved
@@ -199,44 +199,32 @@
 - contract-type: factory
   gitrev: ab41b7d1bf6507cb5880ce267298d31ecd04c980
   code-ids:
-<<<<<<< HEAD
     neutron-mainnet: 1191
-=======
     osmosis-mainnet: 755
     sei-mainnet: 4608
     injective-mainnet: 813
->>>>>>> a826fa11
   hash: 3259db9d8932efbf53de7a5d39819c2cb3baffa21384e3270e3aa2b5d8bbc03e
 - contract-type: market
   gitrev: ab41b7d1bf6507cb5880ce267298d31ecd04c980
   code-ids:
-<<<<<<< HEAD
     neutron-mainnet: 1192
-=======
     osmosis-mainnet: 762
     sei-mainnet: 4609
     injective-mainnet: 815
->>>>>>> a826fa11
   hash: 16ce2dd835653939b9c30df21477b5d69b1114b3f06a31d9e6fc4583da1af9b1
 - contract-type: liquidity-token
   gitrev: ab41b7d1bf6507cb5880ce267298d31ecd04c980
   code-ids:
-<<<<<<< HEAD
     neutron-mainnet: 1193
-=======
     osmosis-mainnet: 763
     sei-mainnet: 4610
     injective-mainnet: 814
->>>>>>> a826fa11
   hash: 648eee0d61f9468dc3eedbb4601dac917886fa6cb5420d6ef6f6a70eba4e897f
 - contract-type: position-token
   gitrev: ab41b7d1bf6507cb5880ce267298d31ecd04c980
   code-ids:
-<<<<<<< HEAD
     neutron-mainnet: 1194
-=======
     osmosis-mainnet: 764
     sei-mainnet: 4611
     injective-mainnet: 816
->>>>>>> a826fa11
   hash: 818d610405110e8ad8472eb491ad9e0278df747703a58faa72c368e64b9286de