hashes:
- contract-type: factory
  gitrev: b22ecd5d91ba6e6adc8aafdd627eea7a925d69a0
  code-ids:
    sei-mainnet: 36
  hash: b11cf50cd0c625036c733e956ba41967e46649cfc45b4c3f2abb905dbc10f2c4
- contract-type: liquidity-token
  gitrev: b22ecd5d91ba6e6adc8aafdd627eea7a925d69a0
  code-ids:
    sei-mainnet: 38
  hash: 798955b7d5d4858649be5ede0ad722662fb5eff73068eaaac4e17e6d6686be7b
- contract-type: position-token
  gitrev: a0ba2217bed8f847a604ff890a05e640406bf63f
  code-ids:
    osmosis-testnet: 406
  hash: 3b459e401a652d8b06f7ad2759ed5c330716180c57e54278a9ab19f77be12212
- contract-type: market
  gitrev: a0ba2217bed8f847a604ff890a05e640406bf63f
  code-ids:
    osmosis-testnet: 404
  hash: 6bfe13a253f0c203f5bc96d3469c8c9e1b89c291210187a0b2384179d8d18b59
- contract-type: liquidity-token
  gitrev: a0ba2217bed8f847a604ff890a05e640406bf63f
  code-ids:
    osmosis-testnet: 405
  hash: 8a4dd095c208d921af69e0804ee80db9a937dbff8ae594dc3c1312b081cf1ed4
- contract-type: market
  gitrev: b22ecd5d91ba6e6adc8aafdd627eea7a925d69a0
  code-ids:
    sei-mainnet: 37
  hash: 6c7a2c604a26cf8cd91b6389e2b1b69f31813d727292c6da5439dfff68302435
- contract-type: factory
  gitrev: a0ba2217bed8f847a604ff890a05e640406bf63f
  code-ids:
    osmosis-testnet: 403
  hash: 0f59e244069271be6b584ee59e4c22b61ecfb4b474b41526ded627e81bbbda79
- contract-type: position-token
  gitrev: b22ecd5d91ba6e6adc8aafdd627eea7a925d69a0
  code-ids:
    sei-mainnet: 39
  hash: 425fb3d887760170383b880857e3eca43484f8dd5f2c8cfe938bab4d72eb03c6
- contract-type: factory
  gitrev: c4857a2ea087dc47a008c292a8f242c42dfa4ae7
  code-ids:
    osmosis-mainnet: 91
  hash: a51dc3e96751e5099a439d1df99cebfefac2726d022aa35920a80a3f37542568
- contract-type: market
  gitrev: c4857a2ea087dc47a008c292a8f242c42dfa4ae7
  code-ids:
    osmosis-mainnet: 93
  hash: dba09d86f2af80efe327110e22c44a36a933f7065d9b0c8a07036aaadaa362ab
- contract-type: liquidity-token
  gitrev: c4857a2ea087dc47a008c292a8f242c42dfa4ae7
  code-ids:
    osmosis-mainnet: 97
  hash: c37b15f84dd7a6a88e142587260667a383b433fec840b1eb6606a895ee79a84d
- contract-type: position-token
  gitrev: c4857a2ea087dc47a008c292a8f242c42dfa4ae7
  code-ids:
    osmosis-mainnet: 98
  hash: 078c35f11d15c17a80bb5aaf87a3cdde1e978df366c870599d1bade5c7cc57bc
- contract-type: factory
  gitrev: ed7102d64e97931986338f82663834640d14a826
  code-ids:
    osmosis-mainnet: 129
    sei-mainnet: 48
  hash: fd9f31f2c60cdaf3d18efdea333d4286b121f7f23b322cbaf820094c556daab4
- contract-type: market
  gitrev: ed7102d64e97931986338f82663834640d14a826
  code-ids:
    osmosis-mainnet: 130
  hash: 755eb65ef2eabef7290d1edb6318772321daf28c7d8a0d9090cb452d1c4da65e
- contract-type: market
  gitrev: 6d6c9eeca52fce4e5c482a724796c481fc374537
  code-ids:
    osmosis-mainnet: 141
    sei-mainnet: 49
  hash: a96d4b1b2ae08096474fe95a69447d3c552920656033bfdb36652897c34b9b54
- contract-type: liquidity-token
  gitrev: 6d6c9eeca52fce4e5c482a724796c481fc374537
  code-ids:
    sei-mainnet: 50
  hash: c0bcc4af03488a0ef9943d1b49c1e8d48d2267b530cc0418ecae25ead2bbb2b0
- contract-type: position-token
  gitrev: 6d6c9eeca52fce4e5c482a724796c481fc374537
  code-ids:
    sei-mainnet: 51
  hash: 56b565c5fade7e13de437fa1af0c9b7d178b3d86b9ebd31aa8e03c3e479d2dc7
- contract-type: market
  gitrev: faa2881b21575d6859113229544046b9df878385
  code-ids:
    osmosis-mainnet: 186
    injective-mainnet: 122
  hash: 03461a038e41d3245aba36542df619619a4f876b3527b969f60f529d25b9e42d
- contract-type: factory
  gitrev: faa2881b21575d6859113229544046b9df878385
  code-ids:
    osmosis-mainnet: 185
    sei-mainnet: 353
    injective-mainnet: 120
  hash: 5e3660570dbc1c8129f97f496027ce8895cd11604334a65bc5b3403691456b10
- contract-type: liquidity-token
  gitrev: faa2881b21575d6859113229544046b9df878385
  code-ids:
    osmosis-mainnet: 188
    sei-mainnet: 354
    injective-mainnet: 121
  hash: 1a0bfffeea8b67ae0c7809dfc613ef8fff59d0ec01bbfdea2e138649a90fda28
- contract-type: position-token
  gitrev: faa2881b21575d6859113229544046b9df878385
  code-ids:
    osmosis-mainnet: 189
<<<<<<< HEAD
    sei-mainnet: 355
=======
>>>>>>> 11c34159
    injective-mainnet: 123
  hash: 2499ca74b8e97ed72377c4c921d5a07d99e5ac9480e29e8fae0909617d395c8c
- contract-type: market
  gitrev: 11efe8e91e37774db3c1b5935c69a4e725cd2620
  code-ids:
<<<<<<< HEAD
    sei-mainnet: 352
  hash: 6a1d8189454b1af9bc8c4ed427e2e4134e9700ba97ffb0d4f6dc7f27462f47fe
=======
    osmosis-mainnet: 190
  hash: 25bc01f62af342769a25e0cff6c9034178670403f9f3bf9735b369f07ef1e68a
>>>>>>> 11c34159
<|MERGE_RESOLUTION|>--- conflicted
+++ resolved
@@ -110,19 +110,16 @@
   gitrev: faa2881b21575d6859113229544046b9df878385
   code-ids:
     osmosis-mainnet: 189
-<<<<<<< HEAD
     sei-mainnet: 355
-=======
->>>>>>> 11c34159
     injective-mainnet: 123
   hash: 2499ca74b8e97ed72377c4c921d5a07d99e5ac9480e29e8fae0909617d395c8c
 - contract-type: market
   gitrev: 11efe8e91e37774db3c1b5935c69a4e725cd2620
   code-ids:
-<<<<<<< HEAD
-    sei-mainnet: 352
-  hash: 6a1d8189454b1af9bc8c4ed427e2e4134e9700ba97ffb0d4f6dc7f27462f47fe
-=======
     osmosis-mainnet: 190
   hash: 25bc01f62af342769a25e0cff6c9034178670403f9f3bf9735b369f07ef1e68a
->>>>>>> 11c34159
+- contract-type: market
+  gitrev: 11efe8e91e37774db3c1b5935c69a4e725cd2620
+  code-ids:
+    sei-mainnet: 352
+  hash: 6a1d8189454b1af9bc8c4ed427e2e4134e9700ba97ffb0d4f6dc7f27462f47fe