--- conflicted
+++ resolved
@@ -156,13 +156,6 @@
   code-ids:
     osmosis-mainnet: 319
   hash: 515a58e82ccd1bf7a683d45e4095ac4ad38d1d2cb482da36e137330d8eb1a44c
-<<<<<<< HEAD
-- contract-type: market
-  gitrev: 1346f54ba2f2517f8b10b584f72e7929b38bb2d8
-  code-ids:
-    sei-mainnet: 3989
-  hash: 0063cd1b6104b91f83be95177eaa5f319cdad27930c0f21e00e471b6e4668af0
-=======
 - contract-type: factory
   gitrev: d2f81083b19c1cad899b4072daea25b5e989d733
   code-ids:
@@ -187,4 +180,8 @@
   code-ids:
     sei-mainnet: 893
   hash: 8fb10aa5e47135d8558b79908687a67a4d2ee1c723583f6b22b54f4fdd8a872d
->>>>>>> 2d2d3fdb
+- contract-type: market
+  gitrev: 1346f54ba2f2517f8b10b584f72e7929b38bb2d8
+  code-ids:
+    sei-mainnet: 3989
+  hash: 0063cd1b6104b91f83be95177eaa5f319cdad27930c0f21e00e471b6e4668af0