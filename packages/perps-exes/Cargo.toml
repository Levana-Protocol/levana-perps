--- conflicted
+++ resolved
@@ -17,11 +17,7 @@
 serde_yaml = "0.9.27"
 log = "0.4.20"
 cosmos = { git = "https://github.com/fpco/cosmos-rs.git", rev = "825d5938f0993807d4d127d3f842c07cbe019249" }
-<<<<<<< HEAD
-cosmwasm-std = "1.1.9"
-=======
 cosmwasm-std = "1.5.4"
->>>>>>> bda11867
 tokio = { version = "1.34.0", default-features = false, features = [
 	"time",
 	"rt",
