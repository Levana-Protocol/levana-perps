[package]
name = "perps-exes"
description = "Helper executables for testing, deploying, and running bots"
version = "0.1.0"
edition = "2021"

[dependencies]
anyhow = "1.0.66"
msg = { path = "../msg", package = "levana_perpswap_cosmos_msg", features = ["bridge"] }
shared = { path = "../shared", package = "levana_perpswap_cosmos_shared", features = ["chrono"] }
serde = { version = "1.0.141", features = ["derive"] }
serde_json = "1.0.89"
serde_yaml = "0.9.2"
log = "0.4.17"
cosmos = { git = "https://github.com/Levana-Protocol/levana-cosmos-rs.git", rev = "2b53f9dfc2d07d06de6ae733a64353e204d36fb1" }
cosmwasm-std = "1.1.9"
tokio = { version = "1.24.1", default-features = false, features = ["time"] }
once_cell = "1"
multi_test = { package = "levana_perpswap_multi_test", path = "../multi_test", default-features = false }
clap = { version = "4.0.29", features = ["derive", "env"] }
fs-err = "2"
env_logger = "0.10.0"
dotenv = "0.15"
hex = "0.4"
sha2 = "0.10"
parking_lot = "0.12.1"
reqwest = { version = "0.11.11", default-features = false, features = [
       "rustls-tls",
       "json",
       "gzip",
] }
chrono = { version = "0.4.19", features = ["serde"] }
axum = { version = "0.6", features = ["headers"]}
axum-extra = { version = "0.7", features = ["typed-routing"] }
tower-http = { version = "0.3.4", features = ["cors", "auth"] }
futures = "0.3.26"
tokio-tungstenite = "*"
tokio-util = {version = "0.7.7", features = ["full"]}
cw-multi-test = "0.16.2"
rand = "0.8"
pyth-sdk-cw = "1.0.0"
csv = "1.2.2"
tonic = "0.8.3"
askama = "0.12"
cw-utils = "1.0.1"
thiserror = "1"
resvg = "0.34"
axum-macros = "0.3.7"
<<<<<<< HEAD
mime = "0.3.17"
=======
sqlx = { version = "0.6.3", features = ["runtime-tokio-rustls", "postgres", "offline"]}
>>>>>>> 429a3223

[features]
default = []
sanity = ["multi_test/sanity"]<|MERGE_RESOLUTION|>--- conflicted
+++ resolved
@@ -46,11 +46,8 @@
 thiserror = "1"
 resvg = "0.34"
 axum-macros = "0.3.7"
-<<<<<<< HEAD
 mime = "0.3.17"
-=======
 sqlx = { version = "0.6.3", features = ["runtime-tokio-rustls", "postgres", "offline"]}
->>>>>>> 429a3223
 
 [features]
 default = []
