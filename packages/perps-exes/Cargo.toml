[package]
name = "perps-exes"
description = "Helper executables for testing, deploying, and running bots"
version = "0.1.0"
edition = "2021"

[dependencies]
anyhow = "1.0.93"
perpswap = { path = "../perpswap", package = "levana_perpswap_cosmos", features = [
	"bridge", "chrono"
] }
<<<<<<< HEAD
shared = { path = "../shared", package = "levana_perpswap_cosmos_shared", features = [
	"chrono",
] }
serde = { version = "1.0.199", features = ["derive"] }
serde_json = "1.0.108"
serde_yaml = "0.9.2"
cosmos = { workspace = true }
cosmwasm-std = { workspace = true }
pyth-sdk-cw = { workspace = true }
cosmwasm-schema = { workspace = true }
tokio = { version = "1.34.0", default-features = false, features = [
=======
serde = { version = "1.0.214", features = ["derive"] }
serde_json = "1.0.132"
cosmos = { workspace = true }
cosmwasm-std = { workspace = true }
pyth-sdk-cw = { workspace = true }
tokio = { version = "1.41.1", default-features = false, features = [
>>>>>>> 399b9758
	"time",
	"rt",
	"rt-multi-thread",
	"macros",
	"process",
	"tracing",
] }
once_cell = "1"
multi_test = { package = "levana_perpswap_multi_test", path = "../multi_test", default-features = false }
clap = { version = "4.5.20", features = ["derive", "env"] }
fs-err = "3.0.0"
dotenvy = "0.15.7"
hex = "0.4"
sha2 = "0.10.8"
reqwest = { version = "0.12.9", default-features = false, features = [
	"rustls-tls",
	"json",
	"gzip",
	"brotli"
] }
chrono = { version = "0.4.38", features = ["serde"] }
axum = { version = "0.7.7", features = [ "tracing", "macros"] }
axum-extra = { version = "0.9.4", features = ["typed-routing", "typed-header"] }
tower-http = { version = "0.6.1", features = ["cors", "auth", "timeout", "limit", "trace"] }
futures = "0.3.31"
tokio-tungstenite = "0.24.0"
tokio-util = { version = "0.7.12", features = ["full"] }
cw-multi-test = "2.2.0"
rand = "0.8"
csv = "1.3.0"
tonic = "0.12.3"
askama = "0.12.1"
cw-utils = "2.0.0"
thiserror = "2.0.0"
resvg = "0.36.0"
axum-macros = "0.4.2"
mime = "0.3.17"
sqlx = { version = "0.8.2", features = [
	"runtime-tokio-rustls",
	"postgres",
] }
itertools = "0.13.0"
sentry = { version = "0.34.0", default-features = false, features = [ # Newer sentry require rustc 1.66+
	"reqwest",
	"rustls",
	"tracing",
] }
sentry-tracing = "0.34.0"
async-channel = "2.3.1"
pid1 = "0.1.1"
dashmap = "6.1.0"
tracing = "0.1.40"
tracing-subscriber = { version = "0.3.18", features = ["env-filter"] }
parking_lot = { version = "0.12.3", features = ["deadlock_detection"] }
bigdecimal = { version = "0.4.6", features = ["serde"]}
http = "1.1.0"
headers = "0.4.0"
tower = "0.5.1"
figment = { version = "0.10.19", features = ["env", "yaml", "toml"] }
toml = "0.8.19"
backon = "1.2.0"
comfy-table = "7.1.1"

[features]
default = []
sanity = ["multi_test/sanity"]<|MERGE_RESOLUTION|>--- conflicted
+++ resolved
@@ -9,26 +9,14 @@
 perpswap = { path = "../perpswap", package = "levana_perpswap_cosmos", features = [
 	"bridge", "chrono"
 ] }
-<<<<<<< HEAD
-shared = { path = "../shared", package = "levana_perpswap_cosmos_shared", features = [
-	"chrono",
-] }
-serde = { version = "1.0.199", features = ["derive"] }
-serde_json = "1.0.108"
 serde_yaml = "0.9.2"
-cosmos = { workspace = true }
-cosmwasm-std = { workspace = true }
-pyth-sdk-cw = { workspace = true }
 cosmwasm-schema = { workspace = true }
-tokio = { version = "1.34.0", default-features = false, features = [
-=======
 serde = { version = "1.0.214", features = ["derive"] }
 serde_json = "1.0.132"
 cosmos = { workspace = true }
 cosmwasm-std = { workspace = true }
 pyth-sdk-cw = { workspace = true }
 tokio = { version = "1.41.1", default-features = false, features = [
->>>>>>> 399b9758
 	"time",
 	"rt",
 	"rt-multi-thread",
