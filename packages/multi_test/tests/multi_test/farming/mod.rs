--- conflicted
+++ resolved
@@ -1,7 +1,4 @@
 pub mod deposit_withdraw_xlp;
-<<<<<<< HEAD
 pub mod emissions;
-=======
 pub mod lockdrop;
->>>>>>> 967dd0f0
 pub mod period;