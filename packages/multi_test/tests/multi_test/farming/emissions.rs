--- conflicted
+++ resolved
@@ -144,25 +144,6 @@
     assert_eq!(lp2_stats.emission_rewards, "50".parse().unwrap());
 }
 
-<<<<<<< HEAD
-
-proptest! {
-    #![proptest_config(ProptestConfig{
-        failure_persistence: None,
-        max_shrink_iters: 0,
-        max_local_rejects: 1,
-        max_global_rejects: 1,
-        .. ProptestConfig::with_cases(10)
-    })]
-
-    #[test]
-    //#[cfg_attr(not(feature = "proptest"), ignore)]
-    fn proptest_farming_emissions(
-        strategy in FarmingEmissions::new_strategy()
-    ) {
-        strategy.run().unwrap();
-    }
-=======
 #[test]
 fn test_multiple_emissions() {
     // Setup
@@ -315,5 +296,22 @@
             .checked_add("100".parse().unwrap())
             .unwrap()
     );
->>>>>>> 5ed6579c
+}
+
+proptest! {
+    #![proptest_config(ProptestConfig{
+        failure_persistence: None,
+        max_shrink_iters: 0,
+        max_local_rejects: 1,
+        max_global_rejects: 1,
+        .. ProptestConfig::with_cases(10)
+    })]
+
+    #[test]
+    //#[cfg_attr(not(feature = "proptest"), ignore)]
+    fn proptest_farming_emissions(
+        strategy in FarmingEmissions::new_strategy()
+    ) {
+        strategy.run().unwrap();
+    }
 }