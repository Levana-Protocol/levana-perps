use std::str::FromStr;

use cosmwasm_std::{Addr, Event};
use levana_perpswap_multi_test::{config::TEST_CONFIG, market_wrapper::PerpsMarket, PerpsApp};
use msg::{
<<<<<<< HEAD
    contracts::{copy_trading::{
        DecQueuePositionId, IncQueueItem, IncQueuePositionId, QueueItem, QueuePositionId,
        WorkDescription, WorkResp,
    }, market::position::PositionId},
=======
    contracts::copy_trading::{
        DecQueuePositionId, IncQueueItem, IncQueuePositionId, ProcessingStatus, QueueItem,
        QueueItemStatus, QueuePositionId, WorkDescription, WorkResp,
    },
>>>>>>> 971a5304
    shared::number::{Collateral, NonZero},
};

#[test]
fn query_config() {
    let market = PerpsMarket::new(PerpsApp::new_cell().unwrap()).unwrap();

    market.query_copy_trading_config().unwrap();
}

#[test]
fn deposit() {
    let market = PerpsMarket::new(PerpsApp::new_cell().unwrap()).unwrap();
    let token = market.get_copytrading_token().unwrap();

    load_markets(&market);

    let trader = market.clone_trader(0).unwrap();

    market
        .exec_copytrading_mint_and_deposit(&trader, "100")
        .unwrap();

    let response = market
        .query_copy_trading_queue_status(trader.into(), None, None)
        .unwrap();
    assert_eq!(response.items.len(), 1);
    let item = &response.items[0];

    assert_eq!(
        item,
        &QueueItemStatus {
            item: QueueItem::IncCollaleteral {
                item: IncQueueItem::Deposit {
                    funds: NonZero::new(Collateral::from_str("100").unwrap()).unwrap(),
                    token,
                },
                id: IncQueuePositionId::new(0)
            },
            status: ProcessingStatus::NotProcessed
        }
    );
    assert!(response.inc_processed_till.is_none())
}

fn load_markets(market: &PerpsMarket) {
    let trader = market.clone_trader(0).unwrap();
    let work = market.query_copy_trading_work().unwrap();
    assert_eq!(
        work,
        WorkResp::HasWork {
            work_description: WorkDescription::LoadMarket {}
        }
    );

    market.exec_copytrading_do_work(&trader).unwrap();
    let work = market.query_copy_trading_work().unwrap();
    assert_eq!(
        work,
        WorkResp::HasWork {
            work_description: WorkDescription::LoadMarket {}
        }
    );
    market.exec_copytrading_do_work(&trader).unwrap();
}

#[test]
fn initial_no_work() {
    let market = PerpsMarket::new(PerpsApp::new_cell().unwrap()).unwrap();

    load_markets(&market);

    let work = market.query_copy_trading_work().unwrap();
    assert_eq!(work, WorkResp::NoWork)
}

#[test]
fn detect_process_queue_item_work() {
    let market = PerpsMarket::new(PerpsApp::new_cell().unwrap()).unwrap();
    let trader = market.clone_trader(0).unwrap();
    let token = market.get_copytrading_token().unwrap();

    load_markets(&market);

    market
        .exec_copytrading_mint_and_deposit(&trader, "100")
        .unwrap();

    let work = market.query_copy_trading_work().unwrap();
    // Needs to compute lp token value for the initial deposit
    assert_eq!(
        work,
        WorkResp::HasWork {
            work_description: msg::contracts::copy_trading::WorkDescription::ComputeLpTokenValue {
                token
            }
        }
    );
    let resp = market.exec_copytrading_do_work(&trader).unwrap();
    assert!(resp.has_event(
        &Event::new("wasm-lp-token").add_attribute("value", Collateral::one().to_string())
    ));

    let work = market.query_copy_trading_work().unwrap();
    assert_eq!(
        work,
        WorkResp::HasWork {
            work_description: msg::contracts::copy_trading::WorkDescription::ProcessQueueItem {
                id: QueuePositionId::IncQueuePositionId(IncQueuePositionId::new(0))
            }
        }
    );
}

fn deposit_money(market: &PerpsMarket, trader: &Addr, amount: &str) {
    market
        .exec_copytrading_mint_and_deposit(&trader, amount)
        .unwrap();
    let token = market.get_copytrading_token().unwrap();

    let work = market.query_copy_trading_work().unwrap();
    // Needs to compute lp token value for the initial deposit
    assert_eq!(
        work,
        WorkResp::HasWork {
            work_description: msg::contracts::copy_trading::WorkDescription::ComputeLpTokenValue {
                token
            }
        }
    );

    // Compute LP token value
    market.exec_copytrading_do_work(&trader).unwrap();
    // Process queue item: do the actual deposit
    market.exec_copytrading_do_work(&trader).unwrap();

    // Should not find any work now
    let work = market.query_copy_trading_work().unwrap();
    assert_eq!(work, WorkResp::NoWork);
}

#[test]
fn do_actual_deposit() {
    let market = PerpsMarket::new(PerpsApp::new_cell().unwrap()).unwrap();
    let trader = market.clone_trader(0).unwrap();

    load_markets(&market);

    market
        .exec_copytrading_mint_and_deposit(&trader, "100")
        .unwrap();

    // Compute LP token value
    market.exec_copytrading_do_work(&trader).unwrap();
    // Process queue item: do the actual deposit
    let resp = market.exec_copytrading_do_work(&trader).unwrap();
    assert!(resp.has_event(
        &Event::new("wasm-deposit")
            .add_attribute("funds", "100".to_owned())
            .add_attribute("shares", "100".to_owned())
    ));

    // Should not find any work now
    let work = market.query_copy_trading_work().unwrap();
    assert_eq!(work, WorkResp::NoWork);

    let balance = market.query_copy_trading_balance(&trader).unwrap();
    assert_eq!(balance.balance.len(), 1);
    assert_eq!(balance.balance[0].shares, "100".parse().unwrap());
    let token = market.get_copytrading_token().unwrap();
    assert_eq!(balance.balance[0].token, token);

    let another_trader = market.clone_trader(1).unwrap();
    let balance = market.query_copy_trading_balance(&another_trader).unwrap();
    assert!(balance.balance.is_empty());

    let queue_resp = market
        .query_copy_trading_queue_status(trader.into(), None, None)
        .unwrap();
    assert_eq!(queue_resp.items.len(), 1);
    assert_eq!(queue_resp.items[0].status, ProcessingStatus::Finished);
}

#[test]
fn does_not_compute_lp_token_work() {
    let market = PerpsMarket::new(PerpsApp::new_cell().unwrap()).unwrap();
    let trader = market.clone_trader(0).unwrap();

    load_markets(&market);

    market
        .exec_copytrading_mint_and_deposit(&trader, "100")
        .unwrap();

    // Compute initial LP token value
    market.exec_copytrading_do_work(&trader).unwrap();
    // Process queue item: do the actual deposit
    market.exec_copytrading_do_work(&trader).unwrap();

    // Should not find any work now
    let work = market.query_copy_trading_work().unwrap();
    assert_eq!(work, WorkResp::NoWork);

    // Now let's do another deposit, so that it has to compute lp token value
    market
        .exec_copytrading_mint_and_deposit(&trader, "100")
        .unwrap();

    // Should not compute LP token value since there has been no positions opened etc.
    let work = market.query_copy_trading_work().unwrap();
    assert_eq!(
        work,
        WorkResp::HasWork {
            work_description: msg::contracts::copy_trading::WorkDescription::ProcessQueueItem {
                id: QueuePositionId::IncQueuePositionId(IncQueuePositionId::new(1))
            }
        }
    );
    // Process queue item: Do actual deposit
    market.exec_copytrading_do_work(&trader).unwrap();
}

#[test]
fn do_withdraw() {
    let market = PerpsMarket::new(PerpsApp::new_cell().unwrap()).unwrap();
    let trader = market.clone_trader(0).unwrap();

    load_markets(&market);

    market
        .exec_copytrading_mint_and_deposit(&trader, "100")
        .unwrap();

    // Compute LP token value
    market.exec_copytrading_do_work(&trader).unwrap();
    // Process queue item: do the actual deposit
    market.exec_copytrading_do_work(&trader).unwrap();

    let initial_balance = market.query_copy_trading_balance(&trader).unwrap();
    assert_eq!(initial_balance.balance[0].shares, "100".parse().unwrap());

    market
        .exec_copytrading_withdrawal(&trader, "101")
        .unwrap_err();
    market.exec_copytrading_withdrawal(&trader, "50").unwrap();
    let work = market.query_copy_trading_work().unwrap();
    assert_eq!(
        work,
        WorkResp::HasWork {
            work_description: msg::contracts::copy_trading::WorkDescription::ProcessQueueItem {
                id: QueuePositionId::DecQueuePositionId(DecQueuePositionId::new(0))
            }
        }
    );
    // Process queue item: do the actual withdrawal
    market.exec_copytrading_do_work(&trader).unwrap();
    let work = market.query_copy_trading_work().unwrap();
    assert_eq!(work, WorkResp::NoWork);

    let new_balance = market.query_copy_trading_balance(&trader).unwrap();
    assert_eq!(new_balance.balance[0].shares, "50".parse().unwrap());

    market
        .exec_copytrading_withdrawal(&trader, "51")
        .unwrap_err();
    market.exec_copytrading_withdrawal(&trader, "50").unwrap();
    // Process queue item: do the actual withdrawal
    market.exec_copytrading_do_work(&trader).unwrap();
    market
        .exec_copytrading_withdrawal(&trader, "1")
        .unwrap_err();

    let work = market.query_copy_trading_work().unwrap();
    assert_eq!(work, WorkResp::NoWork);

    let queue_resp = market
        .query_copy_trading_queue_status(trader.into(), None, None)
        .unwrap();
    assert_eq!(queue_resp.items.len(), 3);
    assert!(queue_resp
        .items
        .iter()
        .all(|item| item.status == ProcessingStatus::Finished));
}

#[test]
fn load_market_after_six_hours() {
    let market = PerpsMarket::new(PerpsApp::new_cell().unwrap()).unwrap();

    load_markets(&market);

    let work = market.query_copy_trading_work().unwrap();
    assert_eq!(work, WorkResp::NoWork);

    let six_hours = 6 * 60 * 60;
    market
        .set_time(levana_perpswap_multi_test::time::TimeJump::Seconds(
            six_hours - 1,
        ))
        .unwrap();

    let work = market.query_copy_trading_work().unwrap();
    assert_eq!(work, WorkResp::NoWork);

    market
        .set_time(levana_perpswap_multi_test::time::TimeJump::Seconds(2))
        .unwrap();
    let work = market.query_copy_trading_work().unwrap();
    assert_eq!(
        work,
        WorkResp::HasWork {
            work_description: WorkDescription::LoadMarket {}
        }
    );
}

#[test]
fn query_leader_tokens() {
    let market = PerpsMarket::new(PerpsApp::new_cell().unwrap()).unwrap();
    let trader = market.clone_trader(0).unwrap();

    load_markets(&market);

    market
        .exec_copytrading_mint_and_deposit(&trader, "100")
        .unwrap();

    // Compute LP token value
    market.exec_copytrading_do_work(&trader).unwrap();
    // Process queue item: do the actual deposit
    market.exec_copytrading_do_work(&trader).unwrap();

    let status = market.query_copy_trading_leader_tokens().unwrap();
    let tokens = status.tokens;
    assert_eq!(tokens.len(), 1);

    assert_eq!(tokens[0].collateral, "100".parse().unwrap());
    assert_eq!(tokens[0].shares, "100".parse().unwrap());

    market.exec_copytrading_withdrawal(&trader, "50").unwrap();
    market.exec_copytrading_do_work(&trader).unwrap();

    let status = market.query_copy_trading_leader_tokens().unwrap();
    let tokens = status.tokens;
    assert_eq!(tokens.len(), 1);

    assert_eq!(tokens[0].collateral, "50".parse().unwrap());
    assert_eq!(tokens[0].shares, "100".parse().unwrap());
}

<<<<<<< HEAD

#[test]
fn leader_opens_correct_position() {
    let market = PerpsMarket::new(PerpsApp::new_cell().unwrap()).unwrap();
    let trader = market.clone_trader(0).unwrap();
    let lp = market.clone_lp(0).unwrap();
    load_markets(&market);

    deposit_money(&market, &trader, "200");
    let status = market.query_copy_trading_leader_tokens().unwrap();
    let tokens = status.tokens;
    assert_eq!(tokens[0].collateral, "200".parse().unwrap());

    market.exec_ct_leader("50").unwrap();
    // market.exec_ct_leader("2.5").unwrap();
    let work = market.query_copy_trading_work().unwrap();
    assert_eq!(
        work,
        WorkResp::HasWork {
            work_description: WorkDescription::ProcessQueueItem {
                id: QueuePositionId::DecQueuePositionId(DecQueuePositionId::new(0))
            }
        }
    );

    // Process queue item: Open the position
    market.exec_copytrading_do_work(&trader).unwrap();
    market.exec_crank_till_finished(&lp).unwrap();

    let position_ids = market.query_position_token_ids(&market.copy_trading_addr).unwrap();
    let position_ids = position_ids.iter().map(|item| PositionId::new(item.parse().unwrap())).collect::<Vec<_>>();
    println!("foo: {position_ids:?}");

    let status = market.query_copy_trading_leader_tokens().unwrap();
    let tokens = status.tokens;
    assert_ne!(tokens[0].collateral, "200".parse().unwrap());

    // todo: query that market has one position opened
    // todo: query the remaining collateral
=======
#[test]
fn withdraw_bug_perp_4159() {
    let market = PerpsMarket::new(PerpsApp::new_cell().unwrap()).unwrap();
    let trader = market.clone_trader(0).unwrap();

    load_markets(&market);

    market
        .exec_copytrading_mint_and_deposit(&trader, "100")
        .unwrap();

    // Compute LP token value
    market.exec_copytrading_do_work(&trader).unwrap();
    // Process queue item: do the actual deposit
    market.exec_copytrading_do_work(&trader).unwrap();

    // Issue full withdrawal
    market.exec_copytrading_withdrawal(&trader, "100").unwrap();
    // You can still issue full withdrawal since withdrawal action has not been executed yet
    market.exec_copytrading_withdrawal(&trader, "100").unwrap();

    // Does full withdrawal
    market.exec_copytrading_do_work(&trader).unwrap();
    // todo: This should not fail making the queue stuck!
    market.exec_copytrading_do_work(&trader).unwrap();
    // There should be no work now
    let work = market.query_copy_trading_work().unwrap();
    assert_eq!(work, WorkResp::NoWork);

    let items = market
        .query_copy_trading_queue_status(trader.into(), None, None)
        .unwrap();
    // The invalid withdrawal failed
    assert!(items.items.iter().any(|item| item.status.failed()))
>>>>>>> 971a5304
}<|MERGE_RESOLUTION|>--- conflicted
+++ resolved
@@ -3,17 +3,10 @@
 use cosmwasm_std::{Addr, Event};
 use levana_perpswap_multi_test::{config::TEST_CONFIG, market_wrapper::PerpsMarket, PerpsApp};
 use msg::{
-<<<<<<< HEAD
     contracts::{copy_trading::{
         DecQueuePositionId, IncQueueItem, IncQueuePositionId, QueueItem, QueuePositionId,
         WorkDescription, WorkResp,
     }, market::position::PositionId},
-=======
-    contracts::copy_trading::{
-        DecQueuePositionId, IncQueueItem, IncQueuePositionId, ProcessingStatus, QueueItem,
-        QueueItemStatus, QueuePositionId, WorkDescription, WorkResp,
-    },
->>>>>>> 971a5304
     shared::number::{Collateral, NonZero},
 };
 
@@ -364,8 +357,6 @@
     assert_eq!(tokens[0].shares, "100".parse().unwrap());
 }
 
-<<<<<<< HEAD
-
 #[test]
 fn leader_opens_correct_position() {
     let market = PerpsMarket::new(PerpsApp::new_cell().unwrap()).unwrap();
@@ -404,7 +395,8 @@
 
     // todo: query that market has one position opened
     // todo: query the remaining collateral
-=======
+}
+
 #[test]
 fn withdraw_bug_perp_4159() {
     let market = PerpsMarket::new(PerpsApp::new_cell().unwrap()).unwrap();
@@ -439,5 +431,4 @@
         .unwrap();
     // The invalid withdrawal failed
     assert!(items.items.iter().any(|item| item.status.failed()))
->>>>>>> 971a5304
 }