use std::str::FromStr;

use cosmwasm_std::{Addr, Event};
use levana_perpswap_multi_test::{config::TEST_CONFIG, market_wrapper::PerpsMarket, PerpsApp};
use msg::{
    contracts::{copy_trading::{
        DecQueuePositionId, IncQueueItem, IncQueuePositionId, QueueItem, QueuePositionId,
        WorkDescription, WorkResp,
    }, market::position::PositionId},
    shared::number::{Collateral, NonZero},
};

#[test]
fn query_config() {
    let market = PerpsMarket::new(PerpsApp::new_cell().unwrap()).unwrap();

    market.query_copy_trading_config().unwrap();
}

#[test]
fn deposit() {
    let market = PerpsMarket::new(PerpsApp::new_cell().unwrap()).unwrap();
    let token = market.get_copytrading_token().unwrap();

    load_markets(&market);

    let trader = market.clone_trader(0).unwrap();

    market
        .exec_copytrading_mint_and_deposit(&trader, "100")
        .unwrap();

    let response = market
        .query_copy_trading_queue_status(trader.into(), None, None)
        .unwrap();
    assert_eq!(response.items.len(), 1);
    let item = &response.items[0];

    assert_eq!(
        item,
        &QueueItem::IncCollaleteral {
            item: IncQueueItem::Deposit {
                funds: NonZero::new(Collateral::from_str("100").unwrap()).unwrap(),
                token,
            },
            id: IncQueuePositionId::new(0)
        }
    );
    assert!(response.inc_processed_till.is_none())
}

fn load_markets(market: &PerpsMarket) {
    let trader = market.clone_trader(0).unwrap();
    let work = market.query_copy_trading_work().unwrap();
    assert_eq!(
        work,
        WorkResp::HasWork {
            work_description: WorkDescription::LoadMarket {}
        }
    );

    market.exec_copytrading_do_work(&trader).unwrap();
    let work = market.query_copy_trading_work().unwrap();
    assert_eq!(
        work,
        WorkResp::HasWork {
            work_description: WorkDescription::LoadMarket {}
        }
    );
    market.exec_copytrading_do_work(&trader).unwrap();
}

#[test]
fn initial_no_work() {
    let market = PerpsMarket::new(PerpsApp::new_cell().unwrap()).unwrap();

    load_markets(&market);

    let work = market.query_copy_trading_work().unwrap();
    assert_eq!(work, WorkResp::NoWork)
}

#[test]
fn detect_process_queue_item_work() {
    let market = PerpsMarket::new(PerpsApp::new_cell().unwrap()).unwrap();
    let trader = market.clone_trader(0).unwrap();
    let token = market.get_copytrading_token().unwrap();

    load_markets(&market);

    market
        .exec_copytrading_mint_and_deposit(&trader, "100")
        .unwrap();

    let work = market.query_copy_trading_work().unwrap();
    // Needs to compute lp token value for the initial deposit
    assert_eq!(
        work,
        WorkResp::HasWork {
            work_description: msg::contracts::copy_trading::WorkDescription::ComputeLpTokenValue {
                token
            }
        }
    );
    let resp = market.exec_copytrading_do_work(&trader).unwrap();
    assert!(resp.has_event(
        &Event::new("wasm-lp-token").add_attribute("value", Collateral::one().to_string())
    ));

    let work = market.query_copy_trading_work().unwrap();
    assert_eq!(
        work,
        WorkResp::HasWork {
            work_description: msg::contracts::copy_trading::WorkDescription::ProcessQueueItem {
                id: QueuePositionId::IncQueuePositionId(IncQueuePositionId::new(0))
            }
        }
    );
}

fn deposit_money(market: &PerpsMarket, trader: &Addr, amount: &str) {
    market
        .exec_copytrading_mint_and_deposit(&trader, "100")
        .unwrap();
    let token = market.get_copytrading_token().unwrap();

    let work = market.query_copy_trading_work().unwrap();
    // Needs to compute lp token value for the initial deposit
    assert_eq!(
        work,
        WorkResp::HasWork {
            work_description: msg::contracts::copy_trading::WorkDescription::ComputeLpTokenValue {
                token
            }
        }
    );

    // Compute LP token value
    market.exec_copytrading_do_work(&trader).unwrap();
    // Process queue item: do the actual deposit
    market.exec_copytrading_do_work(&trader).unwrap();

    // Should not find any work now
    let work = market.query_copy_trading_work().unwrap();
    assert_eq!(work, WorkResp::NoWork);
}

#[test]
fn do_actual_deposit() {
    let market = PerpsMarket::new(PerpsApp::new_cell().unwrap()).unwrap();
    let trader = market.clone_trader(0).unwrap();

    load_markets(&market);

    market
        .exec_copytrading_mint_and_deposit(&trader, "100")
        .unwrap();

    // Compute LP token value
    market.exec_copytrading_do_work(&trader).unwrap();
    // Process queue item: do the actual deposit
    let resp = market.exec_copytrading_do_work(&trader).unwrap();
    assert!(resp.has_event(
        &Event::new("wasm-deposit")
            .add_attribute("funds", "100".to_owned())
            .add_attribute("shares", "100".to_owned())
    ));

    // Should not find any work now
    let work = market.query_copy_trading_work().unwrap();
    assert_eq!(work, WorkResp::NoWork);

    let balance = market.query_copy_trading_balance(&trader).unwrap();
    assert_eq!(balance.balance.len(), 1);
    assert_eq!(balance.balance[0].shares, "100".parse().unwrap());
    let token = market.get_copytrading_token().unwrap();
    assert_eq!(balance.balance[0].token, token);

    let another_trader = market.clone_trader(1).unwrap();
    let balance = market.query_copy_trading_balance(&another_trader).unwrap();
    assert!(balance.balance.is_empty());
}

#[test]
fn does_not_compute_lp_token_work() {
    let market = PerpsMarket::new(PerpsApp::new_cell().unwrap()).unwrap();
    let trader = market.clone_trader(0).unwrap();

    load_markets(&market);

    market
        .exec_copytrading_mint_and_deposit(&trader, "100")
        .unwrap();

    // Compute initial LP token value
    market.exec_copytrading_do_work(&trader).unwrap();
    // Process queue item: do the actual deposit
    market.exec_copytrading_do_work(&trader).unwrap();

    // Should not find any work now
    let work = market.query_copy_trading_work().unwrap();
    assert_eq!(work, WorkResp::NoWork);

    // Now let's do another deposit, so that it has to compute lp token value
    market
        .exec_copytrading_mint_and_deposit(&trader, "100")
        .unwrap();

    // Should not compute LP token value since there has been no positions opened etc.
    let work = market.query_copy_trading_work().unwrap();
    assert_eq!(
        work,
        WorkResp::HasWork {
            work_description: msg::contracts::copy_trading::WorkDescription::ProcessQueueItem {
                id: QueuePositionId::IncQueuePositionId(IncQueuePositionId::new(1))
            }
        }
    );
    // Process queue item: Do actual deposit
    market.exec_copytrading_do_work(&trader).unwrap();
}

#[test]
fn do_withdraw() {
    let market = PerpsMarket::new(PerpsApp::new_cell().unwrap()).unwrap();
    let trader = market.clone_trader(0).unwrap();

    load_markets(&market);

    market
        .exec_copytrading_mint_and_deposit(&trader, "100")
        .unwrap();

    // Compute LP token value
    market.exec_copytrading_do_work(&trader).unwrap();
    // Process queue item: do the actual deposit
    market.exec_copytrading_do_work(&trader).unwrap();

    let initial_balance = market.query_copy_trading_balance(&trader).unwrap();
    assert_eq!(initial_balance.balance[0].shares, "100".parse().unwrap());

    market
        .exec_copytrading_withdrawal(&trader, "101")
        .unwrap_err();
    market.exec_copytrading_withdrawal(&trader, "50").unwrap();
    let work = market.query_copy_trading_work().unwrap();
    assert_eq!(
        work,
        WorkResp::HasWork {
            work_description: msg::contracts::copy_trading::WorkDescription::ProcessQueueItem {
                id: QueuePositionId::DecQueuePositionId(DecQueuePositionId::new(0))
            }
        }
    );
    // Process queue item: do the actual withdrawal
    market.exec_copytrading_do_work(&trader).unwrap();
    let work = market.query_copy_trading_work().unwrap();
    assert_eq!(work, WorkResp::NoWork);

    let new_balance = market.query_copy_trading_balance(&trader).unwrap();
    assert_eq!(new_balance.balance[0].shares, "50".parse().unwrap());

    market
        .exec_copytrading_withdrawal(&trader, "51")
        .unwrap_err();
    market.exec_copytrading_withdrawal(&trader, "50").unwrap();
    // Process queue item: do the actual withdrawal
    market.exec_copytrading_do_work(&trader).unwrap();
    market
        .exec_copytrading_withdrawal(&trader, "1")
        .unwrap_err();

    let work = market.query_copy_trading_work().unwrap();
    assert_eq!(work, WorkResp::NoWork);
}

#[test]
fn load_market_after_six_hours() {
    let market = PerpsMarket::new(PerpsApp::new_cell().unwrap()).unwrap();

    load_markets(&market);

    let work = market.query_copy_trading_work().unwrap();
    assert_eq!(work, WorkResp::NoWork);

    let six_hours = 6 * 60 * 60;
    market
        .set_time(levana_perpswap_multi_test::time::TimeJump::Seconds(
            six_hours - 1,
        ))
        .unwrap();

    let work = market.query_copy_trading_work().unwrap();
    assert_eq!(work, WorkResp::NoWork);

    market
        .set_time(levana_perpswap_multi_test::time::TimeJump::Seconds(2))
        .unwrap();
    let work = market.query_copy_trading_work().unwrap();
    assert_eq!(
        work,
        WorkResp::HasWork {
            work_description: WorkDescription::LoadMarket {}
        }
    );
}

#[test]
<<<<<<< HEAD
fn leader_opens_correct_position() {
    let market = PerpsMarket::new(PerpsApp::new_cell().unwrap()).unwrap();
    let trader = market.clone_trader(0).unwrap();
    let lp = market.clone_lp(0).unwrap();
    let leader = Addr::unchecked(TEST_CONFIG.protocol_owner.clone());
    load_markets(&market);

    deposit_money(&market, &trader, "200");

    market.exec_ct_leader("50").unwrap();
    // market.exec_ct_leader("2.5").unwrap();
    let work = market.query_copy_trading_work().unwrap();
    assert_eq!(
        work,
        WorkResp::HasWork {
            work_description: WorkDescription::ProcessQueueItem {
                id: QueuePositionId::DecQueuePositionId(DecQueuePositionId::new(0))
            }
        }
    );

    // Process queue item: Open the position
    market.exec_copytrading_do_work(&trader).unwrap();
    market.exec_crank_till_finished(&lp).unwrap();

    let position_ids = market.query_position_token_ids(&market.copy_trading_addr).unwrap();
    let position_ids = position_ids.iter().map(|item| PositionId::new(item.parse().unwrap())).collect::<Vec<_>>();
    println!("foo: {position_ids:?}");

    // todo: query that market has one position opened
    // todo: query the remaining collateral
=======
fn query_leader_tokens() {
    let market = PerpsMarket::new(PerpsApp::new_cell().unwrap()).unwrap();
    let trader = market.clone_trader(0).unwrap();

    load_markets(&market);

    market
        .exec_copytrading_mint_and_deposit(&trader, "100")
        .unwrap();

    // Compute LP token value
    market.exec_copytrading_do_work(&trader).unwrap();
    // Process queue item: do the actual deposit
    market.exec_copytrading_do_work(&trader).unwrap();

    let status = market.query_copy_trading_leader_tokens().unwrap();
    let tokens = status.tokens;
    assert_eq!(tokens.len(), 1);

    assert_eq!(tokens[0].collateral, "100".parse().unwrap());
    assert_eq!(tokens[0].shares, "100".parse().unwrap());

    market.exec_copytrading_withdrawal(&trader, "50").unwrap();
    market.exec_copytrading_do_work(&trader).unwrap();

    let status = market.query_copy_trading_leader_tokens().unwrap();
    let tokens = status.tokens;
    assert_eq!(tokens.len(), 1);

    assert_eq!(tokens[0].collateral, "50".parse().unwrap());
    assert_eq!(tokens[0].shares, "100".parse().unwrap());
>>>>>>> 01b87776
}<|MERGE_RESOLUTION|>--- conflicted
+++ resolved
@@ -306,7 +306,6 @@
 }
 
 #[test]
-<<<<<<< HEAD
 fn leader_opens_correct_position() {
     let market = PerpsMarket::new(PerpsApp::new_cell().unwrap()).unwrap();
     let trader = market.clone_trader(0).unwrap();
@@ -338,7 +337,9 @@
 
     // todo: query that market has one position opened
     // todo: query the remaining collateral
-=======
+}
+
+#[test]
 fn query_leader_tokens() {
     let market = PerpsMarket::new(PerpsApp::new_cell().unwrap()).unwrap();
     let trader = market.clone_trader(0).unwrap();
@@ -370,5 +371,4 @@
 
     assert_eq!(tokens[0].collateral, "50".parse().unwrap());
     assert_eq!(tokens[0].shares, "100".parse().unwrap());
->>>>>>> 01b87776
 }