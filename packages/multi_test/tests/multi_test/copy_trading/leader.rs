use cosmwasm_std::{Addr, Event};
use levana_perpswap_multi_test::{config::TEST_CONFIG, market_wrapper::PerpsMarket, PerpsApp};
use perpswap::{
    contracts::{
        copy_trading::{DecQueuePositionId, QueuePositionId, WorkDescription, WorkResp},
        market::position::PositionId,
    },
<<<<<<< HEAD
    shared::{
        number::{Collateral, UnsignedDecimal},
        storage::DirectionToBase,
    },
=======
    storage::DirectionToBase,
>>>>>>> be840712
};

use crate::copy_trading::{deposit_money, load_markets, withdraw_money};

#[test]
fn leader_opens_attempt_open_incorrect_position() {
    let market = PerpsMarket::new(PerpsApp::new_cell().unwrap()).unwrap();
    let trader = market.clone_trader(0).unwrap();
    let lp = market.clone_lp(0).unwrap();
    let leader = Addr::unchecked(TEST_CONFIG.protocol_owner.clone());

    load_markets(&market);

    deposit_money(&market, &trader, "200").unwrap();
    let status = market.query_copy_trading_leader_tokens().unwrap();
    let tokens = status.tokens;
    assert_eq!(tokens[0].collateral, "200".parse().unwrap());

    // Leader queues to open a position that will fail eventually
    market
        .exec_copy_trading_open_position("2.5", DirectionToBase::Long, "1.5")
        .unwrap();
    let work = market.query_copy_trading_work().unwrap();
    assert_eq!(
        work,
        WorkResp::HasWork {
            work_description: WorkDescription::ProcessQueueItem {
                id: QueuePositionId::DecQueuePositionId(DecQueuePositionId::new(0))
            }
        }
    );

    // Process queue item: Open the position
    market.exec_copytrading_do_work(&trader).unwrap();
    market.exec_crank_till_finished(&lp).unwrap();

    let position_ids = market
        .query_position_token_ids(&market.copy_trading_addr)
        .unwrap();
    let position_ids = position_ids
        .iter()
        .map(|item| PositionId::new(item.parse().unwrap()))
        .collect::<Vec<_>>();
    assert!(position_ids.is_empty());

    let status = market.query_copy_trading_leader_tokens().unwrap();
    let tokens = status.tokens;
    // Available collateral hasn't changed
    assert_eq!(tokens[0].collateral, "200".parse().unwrap());

    let items = market
        .query_copy_trading_queue_status(leader.into())
        .unwrap();
    assert_eq!(items.items.len(), 1);
    // All the items should have been finished
    assert!(!items.items.iter().all(|item| item.status.finish()));

    let work = market.query_copy_trading_work().unwrap();
    assert_eq!(work, WorkResp::NoWork);
}

#[test]
fn leader_opens_correct_position() {
    let market = PerpsMarket::new(PerpsApp::new_cell().unwrap()).unwrap();
    let trader = market.clone_trader(0).unwrap();
    let lp = market.clone_lp(0).unwrap();
    let leader = Addr::unchecked(TEST_CONFIG.protocol_owner.clone());

    load_markets(&market);

    deposit_money(&market, &trader, "200").unwrap();
    let status = market.query_copy_trading_leader_tokens().unwrap();
    let tokens = status.tokens;
    assert_eq!(tokens[0].collateral, "200".parse().unwrap());

    // Leader queues to open a new position
    market
        .exec_copy_trading_open_position("50", DirectionToBase::Long, "1.5")
        .unwrap();
    let work = market.query_copy_trading_work().unwrap();
    assert_eq!(
        work,
        WorkResp::HasWork {
            work_description: WorkDescription::ProcessQueueItem {
                id: QueuePositionId::DecQueuePositionId(DecQueuePositionId::new(0))
            }
        }
    );

    // Process queue item: Open the position
    market.exec_copytrading_do_work(&trader).unwrap();
    market.exec_crank_till_finished(&lp).unwrap();

    let position_ids = market
        .query_position_token_ids(&market.copy_trading_addr)
        .unwrap();
    let position_ids = position_ids
        .iter()
        .map(|item| PositionId::new(item.parse().unwrap()))
        .collect::<Vec<_>>();
    assert!(position_ids.len() == 1);

    let status = market.query_copy_trading_leader_tokens().unwrap();
    let tokens = status.tokens;
    assert_eq!(tokens[0].collateral, "150".parse().unwrap());

    let items = market
        .query_copy_trading_queue_status(leader.into())
        .unwrap();
    // We don't know if we were able to successfully finish
    assert!(items.items.iter().any(|item| item.status.pending()));

    let work = market.query_copy_trading_work().unwrap();
    assert_eq!(
        work,
        WorkResp::HasWork {
            work_description: WorkDescription::HandleDeferredExecId {}
        }
    );

    // Process queue item: Handle deferred exec id
    market.exec_copytrading_do_work(&trader).unwrap();

    let work = market.query_copy_trading_work().unwrap();
    assert_eq!(work, WorkResp::NoWork);

    // No change in available collateral
    let status = market.query_copy_trading_leader_tokens().unwrap();
    let tokens = status.tokens;
    assert_eq!(tokens[0].collateral, "150".parse().unwrap());
}

#[test]
fn leader_incorrect_position() {
    // Same test as earlier, but also does withdraw initially to check
    // for cases where opening position is not the first element in that queue.
    let market = PerpsMarket::new(PerpsApp::new_cell().unwrap()).unwrap();
    let trader = market.clone_trader(0).unwrap();
    let lp = market.clone_lp(0).unwrap();
    let leader = Addr::unchecked(TEST_CONFIG.protocol_owner.clone());

    load_markets(&market);

    deposit_money(&market, &trader, "200").unwrap();
    withdraw_money(&market, &trader, "10");
    withdraw_money(&market, &trader, "10");

    let status = market.query_copy_trading_leader_tokens().unwrap();
    let tokens = status.tokens;
    assert_eq!(tokens[0].collateral, "180".parse().unwrap());

    // Leader queues to open a position that will fail eventually
    market
        .exec_copy_trading_open_position("2.5", DirectionToBase::Long, "1.5")
        .unwrap();
    let work = market.query_copy_trading_work().unwrap();
    assert_eq!(
        work,
        WorkResp::HasWork {
            work_description: WorkDescription::ProcessQueueItem {
                id: QueuePositionId::DecQueuePositionId(DecQueuePositionId::new(2))
            }
        }
    );

    // Process queue item: Open the position
    market.exec_copytrading_do_work(&trader).unwrap();
    market.exec_crank_till_finished(&lp).unwrap();

    let position_ids = market
        .query_position_token_ids(&market.copy_trading_addr)
        .unwrap();
    let position_ids = position_ids
        .iter()
        .map(|item| PositionId::new(item.parse().unwrap()))
        .collect::<Vec<_>>();
    assert!(position_ids.is_empty());

    let status = market.query_copy_trading_leader_tokens().unwrap();
    let tokens = status.tokens;
    // Available collateral hasn't changed
    assert_eq!(tokens[0].collateral, "180".parse().unwrap());

    let items = market
        .query_copy_trading_queue_status(leader.into())
        .unwrap();
    assert_eq!(items.items.len(), 1);
    // All the items should have been finished
    assert!(!items.items.iter().all(|item| item.status.finish()));

    let work = market.query_copy_trading_work().unwrap();
    assert_eq!(work, WorkResp::NoWork);
}

#[test]
fn leader_open_position_compute_token() {
    // This simulates this scenario: Deposit, withdrawal, Open
    // position and then deposit again. Before the final deposit, LP
    // value computation should happen again.
    let market = PerpsMarket::new(PerpsApp::new_cell().unwrap()).unwrap();
    let trader = market.clone_trader(0).unwrap();
    let lp = market.clone_lp(0).unwrap();

    load_markets(&market);
    deposit_money(&market, &trader, "200").unwrap();
    withdraw_money(&market, &trader, "10");

    let status = market.query_copy_trading_leader_tokens().unwrap();
    let tokens = status.tokens;
    assert_eq!(tokens[0].collateral, "190".parse().unwrap());

    // Leader opens a position
    market
        .exec_copy_trading_open_position("10", DirectionToBase::Long, "1.5")
        .unwrap();

    // Process queue item: Open the position
    market.exec_copytrading_do_work(&trader).unwrap();
    market.exec_crank_till_finished(&lp).unwrap();

    let position_ids = market
        .query_position_token_ids(&market.copy_trading_addr)
        .unwrap();
    let position_ids = position_ids
        .iter()
        .map(|item| PositionId::new(item.parse().unwrap()))
        .collect::<Vec<_>>();
    assert!(position_ids.len() == 1);

    let work = market.query_copy_trading_work().unwrap();
    assert_eq!(
        work,
        WorkResp::HasWork {
            work_description: WorkDescription::HandleDeferredExecId {}
        }
    );

    // Process queue item: Handle deferred exec id
    market.exec_copytrading_do_work(&trader).unwrap();

    let work = market.query_copy_trading_work().unwrap();
    assert_eq!(work, WorkResp::NoWork);

    deposit_money(&market, &trader, "50").unwrap();

    let status = market.query_copy_trading_leader_tokens().unwrap();
    let tokens = status.tokens;
    assert_eq!(tokens[0].collateral, "230".parse().unwrap());
}

#[test]
fn lp_token_value_reduced_after_open() {
    let market = PerpsMarket::new(PerpsApp::new_cell().unwrap()).unwrap();
    let trader = market.clone_trader(0).unwrap();
    let lp = market.clone_lp(0).unwrap();

    load_markets(&market);
    let response = deposit_money(&market, &trader, "200").unwrap();
    response.assert_event(&Event::new("wasm-lp-token").add_attribute("value", "1".to_owned()));

    let status = market.query_copy_trading_leader_tokens().unwrap();
    let tokens = status.tokens;
    assert_eq!(tokens[0].collateral, "200".parse().unwrap());

    // Leader opens a position
    market
        .exec_copy_trading_open_position("10", DirectionToBase::Long, "1.5")
        .unwrap();

    // Process queue item: Open the position
    market.exec_copytrading_do_work(&trader).unwrap();
    market.exec_crank_till_finished(&lp).unwrap();

    // Process queue item: Handle deferred exec id
    market.exec_copytrading_do_work(&trader).unwrap();

    let work = market.query_copy_trading_work().unwrap();
    assert_eq!(work, WorkResp::NoWork);

    let trader1 = market.clone_trader(1).unwrap();

    let response = deposit_money(&market, &trader1, "20").unwrap();
    let token_event = response
        .events
        .iter()
        .find(|item| item.ty == "wasm-lp-token")
        .unwrap();
    let token_value = token_event
        .attributes
        .iter()
        .find(|item| item.key == "value")
        .unwrap();
    assert!(Collateral::one() > token_value.value.parse().unwrap());

    let tokens = market.query_copy_trading_balance(&trader1).unwrap();
    let shares = tokens.balance[0].shares;
    // Since token value has reduced, he can buy more shares for the same amount
    assert!(shares.raw() > "20".parse().unwrap());
}

#[test]
fn load_work_after_six_hours() {
    let market = PerpsMarket::new(PerpsApp::new_cell().unwrap()).unwrap();
    let trader = market.clone_trader(0).unwrap();
    load_markets(&market);

    market
        .set_time(levana_perpswap_multi_test::time::TimeJump::Hours(7))
        .unwrap();

    // Process queue item: Load market after 6 hours.
    market.exec_copytrading_do_work(&trader).unwrap();

    let work = market.query_copy_trading_work().unwrap();
    assert_eq!(work, WorkResp::NoWork);
}

#[test]
fn leader_position_closed_with_profit() {
    let market = PerpsMarket::new(PerpsApp::new_cell().unwrap()).unwrap();
    let trader = market.clone_trader(0).unwrap();
    let lp = market.clone_lp(0).unwrap();

    load_markets(&market);
    deposit_money(&market, &trader, "200").unwrap();
    withdraw_money(&market, &trader, "10");

    let status = market.query_copy_trading_leader_tokens().unwrap();
    let tokens = status.tokens;
    assert_eq!(tokens[0].collateral, "190".parse().unwrap());

    // Leader opens a position
    market
        .exec_copy_trading_open_position("10", DirectionToBase::Long, "1.5")
        .unwrap();

    // Process queue item: Open the position
    market.exec_copytrading_do_work(&trader).unwrap();
    market.exec_crank_till_finished(&lp).unwrap();

    // Process queue item: Handle deferred exec id
    market.exec_copytrading_do_work(&trader).unwrap();

    let work = market.query_copy_trading_work().unwrap();
    assert_eq!(work, WorkResp::NoWork);

    let position_ids = market
        .query_position_token_ids(&market.copy_trading_addr)
        .unwrap()
        .iter()
        .map(|item| PositionId::new(item.parse().unwrap()))
        .collect::<Vec<_>>();

    assert_eq!(position_ids.len(), 1);

    withdraw_money(&market, &trader, "10");

    // We are going to make a profit!
    market.exec_set_price("1.5".try_into().unwrap()).unwrap();
    market.exec_crank_till_finished(&lp).unwrap();

    market
        .query_closed_position(&market.copy_trading_addr, position_ids[0])
        .unwrap();

    let all_position_ids = market
        .query_position_token_ids(&market.copy_trading_addr)
        .unwrap()
        .iter()
        .map(|item| PositionId::new(item.parse().unwrap()))
        .collect::<Vec<_>>();

    let closed_position = market
        .query_closed_position(&market.copy_trading_addr, position_ids[0])
        .unwrap();

    assert_eq!(all_position_ids.len(), 0);

    let work = market.query_copy_trading_work().unwrap();
    assert_eq!(work, WorkResp::NoWork);

    let trader1 = market.clone_trader(1).unwrap();

    market
        .exec_copytrading_mint_and_deposit(&trader1, "20")
        .unwrap();

    let work = market.query_copy_trading_work().unwrap();
    match work {
        WorkResp::NoWork => panic!("Impossible: No work"),
        WorkResp::HasWork { work_description } => assert!(work_description.is_rebalance()),
    }

    let closed_position_active_collateral = closed_position.active_collateral;
    let leader_comission = closed_position
        .pnl_collateral
        .try_into_non_negative_value()
        .unwrap()
        .checked_mul_dec("0.1".parse().unwrap())
        .unwrap();
    let diff = closed_position_active_collateral
        .checked_sub(leader_comission)
        .unwrap();
    let tokens_collateral: Collateral = "170".parse().unwrap();
    let tokens_collateral = tokens_collateral.checked_add(diff).unwrap();

    // Rebalance the market
    let response = market.exec_copytrading_do_work(&trader1).unwrap();
    let event = Event::new("wasm-rebalanced").add_attribute("made-profit", true.to_string());
    response.assert_event(&event);

    let status = market.query_copy_trading_leader_tokens().unwrap();
    let tokens = status.tokens;
    assert!(tokens[0].collateral.diff(tokens_collateral) < "0.1".parse().unwrap());

    // Compute lp token value
    let response = market.exec_copytrading_do_work(&trader1).unwrap();
    let token_event = response
        .events
        .iter()
        .find(|item| item.ty == "wasm-lp-token")
        .unwrap();
    let token_value = token_event
        .attributes
        .iter()
        .find(|item| item.key == "value")
        .unwrap();
    // Token value has increased
    assert!(Collateral::one() < token_value.value.parse().unwrap());
    // Do deposit
    market.exec_copytrading_do_work(&trader1).unwrap();

    let work = market.query_copy_trading_work().unwrap();
    assert_eq!(work, WorkResp::NoWork);

    let status = market.query_copy_trading_leader_tokens().unwrap();
    let tokens = status.tokens;

    let tokens_collateral = tokens_collateral
        .checked_add("20".parse().unwrap())
        .unwrap();
    assert!(tokens_collateral.diff(tokens[0].collateral) < "0.1".parse().unwrap());

    let tokens = market.query_copy_trading_balance(&trader1).unwrap();
    let shares = tokens.balance[0].shares;
    // Since token value has increased, he can buy less shares for the same amount
    assert!(shares.raw() < "20".parse().unwrap());
}

#[test]
fn leader_position_closed_with_loss() {
    let market = PerpsMarket::new(PerpsApp::new_cell().unwrap()).unwrap();
    let trader = market.clone_trader(0).unwrap();
    let lp = market.clone_lp(0).unwrap();

    load_markets(&market);
    deposit_money(&market, &trader, "200").unwrap();
    withdraw_money(&market, &trader, "10");

    let status = market.query_copy_trading_leader_tokens().unwrap();
    let tokens = status.tokens;
    assert_eq!(tokens[0].collateral, "190".parse().unwrap());

    // Leader opens a position
    market
        .exec_copy_trading_open_position("10", DirectionToBase::Long, "1.5")
        .unwrap();

    // Process queue item: Open the position
    market.exec_copytrading_do_work(&trader).unwrap();
    market.exec_crank_till_finished(&lp).unwrap();

    // Process queue item: Handle deferred exec id
    market.exec_copytrading_do_work(&trader).unwrap();

    let work = market.query_copy_trading_work().unwrap();
    assert_eq!(work, WorkResp::NoWork);

    let position_ids = market
        .query_position_token_ids(&market.copy_trading_addr)
        .unwrap()
        .iter()
        .map(|item| PositionId::new(item.parse().unwrap()))
        .collect::<Vec<_>>();

    assert_eq!(position_ids.len(), 1);

    withdraw_money(&market, &trader, "10");

    // We are going to make a loss!
    market.exec_set_price("0.5".try_into().unwrap()).unwrap();
    market.exec_crank_till_finished(&lp).unwrap();

    market
        .query_closed_position(&market.copy_trading_addr, position_ids[0])
        .unwrap();

    let all_position_ids = market
        .query_position_token_ids(&market.copy_trading_addr)
        .unwrap()
        .iter()
        .map(|item| PositionId::new(item.parse().unwrap()))
        .collect::<Vec<_>>();

    assert_eq!(all_position_ids.len(), 0);

    let work = market.query_copy_trading_work().unwrap();
    assert_eq!(work, WorkResp::NoWork);

    let trader1 = market.clone_trader(1).unwrap();

    market
        .exec_copytrading_mint_and_deposit(&trader1, "20")
        .unwrap();

    let status = market.query_copy_trading_leader_tokens().unwrap();
    let tokens = status.tokens;

    assert!(tokens[0].collateral.diff("170".parse().unwrap()) < "0.1".parse().unwrap());

    // Compute lp token value
    let response = market.exec_copytrading_do_work(&trader1).unwrap();
    let token_event = response
        .events
        .iter()
        .find(|item| item.ty == "wasm-lp-token")
        .unwrap();
    let token_value = token_event
        .attributes
        .iter()
        .find(|item| item.key == "value")
        .unwrap();
    // Token value has increased
    assert!(Collateral::one() > token_value.value.parse().unwrap());
    // Do deposit
    market.exec_copytrading_do_work(&trader1).unwrap();

    let work = market.query_copy_trading_work().unwrap();
    assert_eq!(work, WorkResp::NoWork);

    let status = market.query_copy_trading_leader_tokens().unwrap();
    let tokens = status.tokens;
    assert!(tokens[0].collateral.diff("190".parse().unwrap()) < "0.1".parse().unwrap());

    let tokens = market.query_copy_trading_balance(&trader1).unwrap();
    let shares = tokens.balance[0].shares;
    // Since token value has decreased, he can buy more shares for the same amount
    assert!(shares.raw() > "20".parse().unwrap());
}<|MERGE_RESOLUTION|>--- conflicted
+++ resolved
@@ -5,14 +5,7 @@
         copy_trading::{DecQueuePositionId, QueuePositionId, WorkDescription, WorkResp},
         market::position::PositionId,
     },
-<<<<<<< HEAD
-    shared::{
-        number::{Collateral, UnsignedDecimal},
-        storage::DirectionToBase,
-    },
-=======
     storage::DirectionToBase,
->>>>>>> be840712
 };
 
 use crate::copy_trading::{deposit_money, load_markets, withdraw_money};
