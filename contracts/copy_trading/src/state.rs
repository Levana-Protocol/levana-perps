use shared::time::Timestamp;

use crate::{
    prelude::*,
<<<<<<< HEAD
    types::{LpTokenValue, MarketInfo, MarketLoaderStatus, MarketWorkInfo, QueuePosition, Totals, WalletInfo},
=======
    types::{
        DecQueuePosition, IncQueuePosition, LpTokenValue, MarketInfo, MarketWorkInfo, Totals,
        WalletInfo,
    },
>>>>>>> 8ad885bf
};

/// Overall config
pub(crate) const CONFIG: Item<Config> = Item::new("config");

/// Shares held per wallet
pub(crate) const SHARES: Map<&WalletInfo, NonZero<LpToken>> = Map::new("shares");

/// Pending queued items for a wallet
pub(crate) const WALLET_QUEUE_ITEMS: Map<(&Addr, QueuePositionId), ()> =
    Map::new("wallet-queue-items");

/// Pending queue items that needs to be processed. The queue item
/// contains that item that will increase or not change the available collateral
/// like closing a position.
pub(crate) const COLLATERAL_INCREASE_QUEUE: Map<&IncQueuePositionId, IncQueuePosition> =
    Map::new("collateral-increase-queue");

/// Pending queue items that needs to be processed. The queue item
/// contains that item that will decrease the available collateral
/// like opening a position.
pub(crate) const COLLATERAL_DECREASE_QUEUE: Map<&DecQueuePositionId, DecQueuePosition> =
    Map::new("collateral-decrease-queue");

/// Last inserted queue id in [COLLATERAL_INCREASE_QUEUE]
pub(crate) const LAST_INSERTED_INC_QUEUE_ID: Item<IncQueuePositionId> =
    Item::new("last-inserted-inc-queue-id");

/// Last inserted queue id in [COLLATERAL_DECREASE_QUEUE]
pub(crate) const LAST_INSERTED_DEC_QUEUE_ID: Item<DecQueuePositionId> =
    Item::new("last-inserted-dec-queue-id");

/// Last processed queue id
pub(crate) const LAST_PROCESSED_INC_QUEUE_ID: Item<IncQueuePositionId> =
    Item::new("last-processed-inc-queue-id");

/// Last processed queue id
pub(crate) const LAST_PROCESSED_DEC_QUEUE_ID: Item<DecQueuePositionId> =
    Item::new("last-processed-dec-queue-id");

/// Total collateral information
pub(crate) const TOTALS: Map<&Token, Totals> = Map::new("totals");

/// LpToken Value
pub(crate) const LP_TOKEN_VALUE: Map<&Token, LpTokenValue> = Map::new("lp-token-value");

/// Work item information per market
pub(crate) const MARKET_WORK_INFO: Map<&MarketId, MarketWorkInfo> = Map::new("market-work-info");

/// Local cache of markets information
pub(crate) const MARKETS: Map<&MarketId, MarketInfo> = Map::new("markets");

/// Local cache of markets information
pub(crate) const MARKETS_TOKEN: Map<(Token, MarketId), MarketInfo> = Map::new("markets-token");

/// When did the factory was queried last time to check if new market was added ?
pub(crate) const LAST_MARKET_ADD_CHECK: Item<Timestamp> = Item::new("last-market-add-check");

/// Status of the market loader
pub(crate) const MARKET_LOADER_STATUS: Item<MarketLoaderStatus> = Item::new("market-loader-status");<|MERGE_RESOLUTION|>--- conflicted
+++ resolved
@@ -2,14 +2,10 @@
 
 use crate::{
     prelude::*,
-<<<<<<< HEAD
-    types::{LpTokenValue, MarketInfo, MarketLoaderStatus, MarketWorkInfo, QueuePosition, Totals, WalletInfo},
-=======
     types::{
-        DecQueuePosition, IncQueuePosition, LpTokenValue, MarketInfo, MarketWorkInfo, Totals,
-        WalletInfo,
+        DecQueuePosition, IncQueuePosition, LpTokenValue, MarketInfo, MarketLoaderStatus,
+        MarketWorkInfo, Totals, WalletInfo,
     },
->>>>>>> 8ad885bf
 };
 
 /// Overall config
