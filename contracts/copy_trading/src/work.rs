use anyhow::bail;
<<<<<<< HEAD

use crate::{common::SIX_HOURS_IN_SECONDS, prelude::*, types::State};

pub(crate) fn get_work(state: &State, storage: &dyn Storage, env: &Env) -> Result<WorkResp> {
    let market_status = crate::state::MARKET_LOADER_STATUS.may_load(storage)?;
    match market_status {
        Some(market_status) => match market_status {
            crate::types::MarketLoaderStatus::NotStarted => {
                return Ok(WorkResp::HasWork {
                    work_description: WorkDescription::LoadMarket {},
                })
            }
            crate::types::MarketLoaderStatus::OnGoing { .. } => {
                return Ok(WorkResp::HasWork {
                    work_description: WorkDescription::LoadMarket {},
                })
            }
            crate::types::MarketLoaderStatus::Finished { .. } => {
                let now = env.block.time;
                let last_seen = crate::state::LAST_MARKET_ADD_CHECK.may_load(storage)?;
                match last_seen {
                    Some(last_seen) => {
                        if last_seen.plus_seconds(SIX_HOURS_IN_SECONDS) > now.into() {
                            return Ok(WorkResp::HasWork {
                                work_description: WorkDescription::LoadMarket {},
                            });
                        }
                    }
                    None => bail!(
                        "Impossible: LAST_MARKET_ADD_CHECK uninitialized during Finished status"
                    ),
                }
            }
        },
        None => {
            return Ok(WorkResp::HasWork {
                work_description: WorkDescription::LoadMarket {},
            })
        }
    }

    let queue = crate::state::LAST_PROCESSED_QUEUE_ID.may_load(storage)?;
    let next_queue_position = match queue {
=======
use cosmwasm_std::CosmosMsg;

use crate::{
    prelude::*,
    types::{State, WalletInfo},
};

fn get_work_from_dec_queue(
    queue_id: DecQueuePositionId,
    storage: &dyn Storage,
    state: &State,
) -> Result<WorkResp> {
    let queue_item = crate::state::COLLATERAL_DECREASE_QUEUE
        .key(&queue_id)
        .may_load(storage)?;
    let queue_item = match queue_item {
        Some(queue_item) => queue_item.item,
        None => return Ok(WorkResp::NoWork),
    };
    let requires_token = queue_item.requires_token();
    match requires_token {
        RequiresToken::Token { token } => {
            let lp_token_value = crate::state::LP_TOKEN_VALUE.key(&token).may_load(storage)?;
            match lp_token_value {
                Some(lp_token_value) => {
                    if lp_token_value.status.valid() {
                        return Ok(WorkResp::HasWork {
                            work_description: WorkDescription::ProcessQueueItem {
                                id: QueuePositionId::DecQueuePositionId(queue_id),
                            },
                        });
                    }
                }
                None => {
                    // For this token, the value was never in the store.
                    return Ok(WorkResp::HasWork {
                        work_description: WorkDescription::ComputeLpTokenValue { token },
                    });
                }
            }
            let market_works =
                crate::state::MARKET_WORK_INFO.range(storage, None, None, Order::Descending);
            for market_work in market_works {
                let (market_id, work) = market_work?;

                let market_info = crate::state::MARKETS.key(&market_id).load(storage)?;
                let market_token = state.to_token(&market_info.token)?;
                if market_token != token {
                    continue;
                }

                let deferred_execs = state.load_deferred_execs(&market_info.addr, None, Some(1))?;

                let is_pending = deferred_execs
                    .items
                    .iter()
                    .any(|item| item.status.is_pending());
                if is_pending {
                    return Ok(WorkResp::NoWork);
                }

                if work.processing_status.reset_required() {
                    return Ok(WorkResp::HasWork {
                        work_description: WorkDescription::ResetStats {},
                    });
                }
                if !work.processing_status.is_validated() {
                    return Ok(WorkResp::HasWork {
                        work_description: WorkDescription::ComputeLpTokenValue { token },
                    });
                }
            }
            // We have gone through all the markets here and looks
            // like all the market has been validated. The only part
            // remaining to be done here is computation of lp token
            // value.
            Ok(WorkResp::HasWork {
                work_description: WorkDescription::ComputeLpTokenValue { token },
            })
        }
        RequiresToken::NoToken {} => Ok(WorkResp::HasWork {
            work_description: WorkDescription::ProcessQueueItem {
                id: QueuePositionId::DecQueuePositionId(queue_id),
            },
        }),
    }
}

pub(crate) fn get_work(state: &State, storage: &dyn Storage) -> Result<WorkResp> {
    let inc_queue = crate::state::LAST_PROCESSED_INC_QUEUE_ID.may_load(storage)?;
    let dec_queue = crate::state::LAST_PROCESSED_DEC_QUEUE_ID.may_load(storage)?;
    let next_inc_queue_position = match inc_queue {
>>>>>>> 8ad885bf
        Some(queue_position) => queue_position.next(),
        None => IncQueuePositionId::new(0),
    };
    let next_dec_queue_position = match dec_queue {
        Some(queue_position) => queue_position.next(),
        None => DecQueuePositionId::new(0),
    };
    let queue_item = crate::state::COLLATERAL_INCREASE_QUEUE
        .key(&next_inc_queue_position)
        .may_load(storage)?;

    let queue_item = match queue_item {
        Some(queue_item) => queue_item.item,
        None => {
            let work = get_work_from_dec_queue(next_dec_queue_position, storage, state)?;
            return Ok(work);
        }
    };

    let requires_token = queue_item.requires_token();

    match requires_token {
        RequiresToken::Token { token } => {
            let lp_token_value = crate::state::LP_TOKEN_VALUE.key(&token).may_load(storage)?;
            match lp_token_value {
                Some(lp_token_value) => {
                    if lp_token_value.status.valid() {
                        return Ok(WorkResp::HasWork {
                            work_description: WorkDescription::ProcessQueueItem {
                                id: QueuePositionId::IncQueuePositionId(next_inc_queue_position),
                            },
                        });
                    }
                }
                None => {
                    // For this token, the value was never in the store.
                    return Ok(WorkResp::HasWork {
                        work_description: WorkDescription::ComputeLpTokenValue { token },
                    });
                }
            }

            let market_works =
                crate::state::MARKET_WORK_INFO.range(storage, None, None, Order::Descending);
            for market_work in market_works {
                let (market_id, work) = market_work?;

                let market_info = crate::state::MARKETS.key(&market_id).load(storage)?;
                let market_token = state.to_token(&market_info.token)?;
                if market_token != token {
                    continue;
                }

                let deferred_execs = state.load_deferred_execs(&market_info.addr, None, Some(1))?;

                let is_pending = deferred_execs
                    .items
                    .iter()
                    .any(|item| item.status.is_pending());
                if is_pending {
                    return Ok(WorkResp::NoWork);
                }

                if work.processing_status.reset_required() {
                    return Ok(WorkResp::HasWork {
                        work_description: WorkDescription::ResetStats {},
                    });
                }
                if !work.processing_status.is_validated() {
                    return Ok(WorkResp::HasWork {
                        work_description: WorkDescription::ComputeLpTokenValue { token },
                    });
                }
            }
            // We have gone through all the markets here and looks
            // like all the market has been validated. The only part
            // remaining to be done here is computation of lp token
            // value.
            Ok(WorkResp::HasWork {
                work_description: WorkDescription::ComputeLpTokenValue { token },
            })
        }
        RequiresToken::NoToken {} => Ok(WorkResp::HasWork {
            work_description: WorkDescription::ProcessQueueItem {
                id: QueuePositionId::IncQueuePositionId(next_inc_queue_position),
            },
        }),
    }
}

pub(crate) fn process_queue_item(
    id: QueuePositionId,
    storage: &mut dyn Storage,
    state: &State,
) -> Result<(Event, Option<CosmosMsg>)> {
    match id {
        QueuePositionId::IncQueuePositionId(id) => {
            let queue_item = crate::state::COLLATERAL_INCREASE_QUEUE
                .may_load(storage, &id)?
                .context("PENDING_QUEUE_ITEMS load failed")?;
            match queue_item.item {
                IncQueueItem::Deposit { funds, token } => {
                    let mut totals = crate::state::TOTALS
                        .may_load(storage, &token)
                        .context("Could not load TOTALS")?
                        .unwrap_or_default();
                    let token_value = state.load_lp_token_value(storage, &token)?;
                    let new_shares = totals.add_collateral(funds, token_value)?;
                    crate::state::TOTALS.save(storage, &token, &totals)?;
                    let wallet_info = WalletInfo {
                        token,
                        wallet: queue_item.wallet,
                    };
                    let shares = crate::state::SHARES.may_load(storage, &wallet_info)?;
                    let new_shares = match shares {
                        Some(shares) => shares.checked_add(new_shares.raw())?,
                        None => new_shares,
                    };
                    crate::state::SHARES.save(storage, &wallet_info, &new_shares)?;
                    crate::state::LAST_PROCESSED_INC_QUEUE_ID.save(storage, &id)?;
                    let event = Event::new("deposit")
                        .add_attribute("funds", funds.to_string())
                        .add_attribute("shares", new_shares.to_string());
                    Ok((event, None))
                }
            }
        }
        QueuePositionId::DecQueuePositionId(id) => {
            let queue_item = crate::state::COLLATERAL_DECREASE_QUEUE
                .may_load(storage, &id)?
                .context("COLLATERAL_DECREASE_QUEUE load failed")?;
            match queue_item.item {
                DecQueueItem::Withdrawal { tokens, token } => {
                    let shares = tokens;
                    let wallet_info = WalletInfo {
                        token,
                        wallet: queue_item.wallet,
                    };
                    let actual_shares = crate::state::SHARES.may_load(storage, &wallet_info)?;
                    // This is a sanity check. This should never happen.
                    let actual_shares = match actual_shares {
                        Some(actual_shares) => {
                            if shares > actual_shares && shares != actual_shares {
                                bail!("Requesting more withdrawal than balance")
                            }
                            actual_shares
                        }
                        None => bail!("No shares found"),
                    };
                    let token_value = state.load_lp_token_value(storage, &wallet_info.token)?;
                    let funds = token_value.shares_to_collateral(shares)?;
                    let token = state.get_full_token_info(storage, &wallet_info.token)?;
                    let withdraw_msg = token.into_transfer_msg(&wallet_info.wallet, funds)?;

                    let remaining_shares = actual_shares.raw().checked_sub(shares.raw())?;
                    crate::state::LAST_PROCESSED_DEC_QUEUE_ID.save(storage, &id)?;
                    let contract_token = state.to_token(&token)?;
                    let mut totals = crate::state::TOTALS
                        .may_load(storage, &contract_token)?
                        .context("TOTALS is empty")?;
                    if funds.raw() > totals.collateral {
                        bail!("Not enough collateral")
                    } else {
                        totals.collateral = totals.collateral.checked_sub(funds.raw())?;
                    };
                    let mut pending_store_update = || -> std::result::Result<(), _> {
                        if remaining_shares.is_zero() {
                            crate::state::SHARES.remove(storage, &wallet_info);
                        } else {
                            let remaining_shares = NonZero::new(remaining_shares)
                                .context("remaining_shares is zero")?;
                            crate::state::SHARES.save(storage, &wallet_info, &remaining_shares)?;
                        }
                        crate::state::TOTALS.save(storage, &contract_token, &totals)?;
                        let result: Result<()> = Ok(());
                        result
                    };
                    let mut event = Event::new("withdraw")
                        .add_attribute("wallet", wallet_info.wallet.to_string())
                        .add_attribute("funds", funds.to_string())
                        .add_attribute("burned-shares", shares.to_string());
                    let withdraw_msg = match withdraw_msg {
                        Some(withdraw_msg) => {
                            pending_store_update()?;
                            Some(withdraw_msg)
                        }
                        None => {
                            // Collateral amount is less than chain's minimum representation.
                            // So, we do nothing. We just move on to the next item in the queue.
                            event = event.add_attribute("funds-less-min-chain", true.to_string());
                            None
                        }
                    };
                    Ok((event, withdraw_msg))
                }
                DecQueueItem::OpenPosition {} => todo!(),
            }
        }
    }
}<|MERGE_RESOLUTION|>--- conflicted
+++ resolved
@@ -1,52 +1,8 @@
 use anyhow::bail;
-<<<<<<< HEAD
-
-use crate::{common::SIX_HOURS_IN_SECONDS, prelude::*, types::State};
-
-pub(crate) fn get_work(state: &State, storage: &dyn Storage, env: &Env) -> Result<WorkResp> {
-    let market_status = crate::state::MARKET_LOADER_STATUS.may_load(storage)?;
-    match market_status {
-        Some(market_status) => match market_status {
-            crate::types::MarketLoaderStatus::NotStarted => {
-                return Ok(WorkResp::HasWork {
-                    work_description: WorkDescription::LoadMarket {},
-                })
-            }
-            crate::types::MarketLoaderStatus::OnGoing { .. } => {
-                return Ok(WorkResp::HasWork {
-                    work_description: WorkDescription::LoadMarket {},
-                })
-            }
-            crate::types::MarketLoaderStatus::Finished { .. } => {
-                let now = env.block.time;
-                let last_seen = crate::state::LAST_MARKET_ADD_CHECK.may_load(storage)?;
-                match last_seen {
-                    Some(last_seen) => {
-                        if last_seen.plus_seconds(SIX_HOURS_IN_SECONDS) > now.into() {
-                            return Ok(WorkResp::HasWork {
-                                work_description: WorkDescription::LoadMarket {},
-                            });
-                        }
-                    }
-                    None => bail!(
-                        "Impossible: LAST_MARKET_ADD_CHECK uninitialized during Finished status"
-                    ),
-                }
-            }
-        },
-        None => {
-            return Ok(WorkResp::HasWork {
-                work_description: WorkDescription::LoadMarket {},
-            })
-        }
-    }
-
-    let queue = crate::state::LAST_PROCESSED_QUEUE_ID.may_load(storage)?;
-    let next_queue_position = match queue {
-=======
 use cosmwasm_std::CosmosMsg;
 
 use crate::{
+    common::SIX_HOURS_IN_SECONDS,
     prelude::*,
     types::{State, WalletInfo},
 };
@@ -132,11 +88,47 @@
     }
 }
 
-pub(crate) fn get_work(state: &State, storage: &dyn Storage) -> Result<WorkResp> {
+pub(crate) fn get_work(state: &State, storage: &dyn Storage, env: &Env) -> Result<WorkResp> {
+    let market_status = crate::state::MARKET_LOADER_STATUS.may_load(storage)?;
+    match market_status {
+        Some(market_status) => match market_status {
+            crate::types::MarketLoaderStatus::NotStarted => {
+                return Ok(WorkResp::HasWork {
+                    work_description: WorkDescription::LoadMarket {},
+                })
+            }
+            crate::types::MarketLoaderStatus::OnGoing { .. } => {
+                return Ok(WorkResp::HasWork {
+                    work_description: WorkDescription::LoadMarket {},
+                })
+            }
+            crate::types::MarketLoaderStatus::Finished { .. } => {
+                let now = env.block.time;
+                let last_seen = crate::state::LAST_MARKET_ADD_CHECK.may_load(storage)?;
+                match last_seen {
+                    Some(last_seen) => {
+                        if last_seen.plus_seconds(SIX_HOURS_IN_SECONDS) > now.into() {
+                            return Ok(WorkResp::HasWork {
+                                work_description: WorkDescription::LoadMarket {},
+                            });
+                        }
+                    }
+                    None => bail!(
+                        "Impossible: LAST_MARKET_ADD_CHECK uninitialized during Finished status"
+                    ),
+                }
+            }
+        },
+        None => {
+            return Ok(WorkResp::HasWork {
+                work_description: WorkDescription::LoadMarket {},
+            })
+        }
+    }
+
     let inc_queue = crate::state::LAST_PROCESSED_INC_QUEUE_ID.may_load(storage)?;
     let dec_queue = crate::state::LAST_PROCESSED_DEC_QUEUE_ID.may_load(storage)?;
     let next_inc_queue_position = match inc_queue {
->>>>>>> 8ad885bf
         Some(queue_position) => queue_position.next(),
         None => IncQueuePositionId::new(0),
     };
@@ -288,7 +280,7 @@
                     };
                     let token_value = state.load_lp_token_value(storage, &wallet_info.token)?;
                     let funds = token_value.shares_to_collateral(shares)?;
-                    let token = state.get_full_token_info(storage, &wallet_info.token)?;
+                    let token = state.get_first_full_token_info(storage, &wallet_info.token)?;
                     let withdraw_msg = token.into_transfer_msg(&wallet_info.wallet, funds)?;
 
                     let remaining_shares = actual_shares.raw().checked_sub(shares.raw())?;
