use anyhow::bail;
<<<<<<< HEAD
use cosmwasm_std::{CosmosMsg, SubMsg};
=======
use cosmwasm_std::CosmosMsg;
use msg::contracts::copy_trading;
>>>>>>> 971a5304

use crate::{
    common::SIX_HOURS_IN_SECONDS,
    prelude::*,
    reply::REPLY_ID_OPEN_POSITION,
    types::{State, WalletInfo, WorkResponse},
};
use msg::contracts::market::entry::ExecuteMsg as MarketExecuteMsg;

fn get_work_from_dec_queue(
    queue_id: DecQueuePositionId,
    storage: &dyn Storage,
    state: &State,
) -> Result<WorkResp> {
    let queue_item = crate::state::COLLATERAL_DECREASE_QUEUE
        .key(&queue_id)
        .may_load(storage)?;
    let queue_item = match queue_item {
        Some(queue_item) => queue_item.item,
        None => return Ok(WorkResp::NoWork),
    };
    let requires_token = queue_item.requires_token();
    match requires_token {
        RequiresToken::Token { token } => {
            let lp_token_value = crate::state::LP_TOKEN_VALUE.key(&token).may_load(storage)?;
            match lp_token_value {
                Some(lp_token_value) => {
                    if lp_token_value.status.valid() {
                        return Ok(WorkResp::HasWork {
                            work_description: WorkDescription::ProcessQueueItem {
                                id: QueuePositionId::DecQueuePositionId(queue_id),
                            },
                        });
                    }
                }
                None => {
                    // For this token, the value was never in the store.
                    return Ok(WorkResp::HasWork {
                        work_description: WorkDescription::ComputeLpTokenValue { token },
                    });
                }
            }
            let market_works =
                crate::state::MARKET_WORK_INFO.range(storage, None, None, Order::Descending);
            for market_work in market_works {
                let (market_id, work) = market_work?;

                let market_info = crate::state::MARKETS.key(&market_id).load(storage)?;
                let market_token = state.to_token(&market_info.token)?;
                if market_token != token {
                    continue;
                }

                let deferred_execs = state.load_deferred_execs(&market_info.addr, None, Some(1))?;

                let is_pending = deferred_execs
                    .items
                    .iter()
                    .any(|item| item.status.is_pending());
                if is_pending {
                    return Ok(WorkResp::NoWork);
                }

                if work.processing_status.reset_required() {
                    return Ok(WorkResp::HasWork {
                        work_description: WorkDescription::ResetStats {},
                    });
                }
                if !work.processing_status.is_validated() {
                    return Ok(WorkResp::HasWork {
                        work_description: WorkDescription::ComputeLpTokenValue { token },
                    });
                }
            }
            // We have gone through all the markets here and looks
            // like all the market has been validated. The only part
            // remaining to be done here is computation of lp token
            // value.
            Ok(WorkResp::HasWork {
                work_description: WorkDescription::ComputeLpTokenValue { token },
            })
        }
        RequiresToken::NoToken {} => Ok(WorkResp::HasWork {
            work_description: WorkDescription::ProcessQueueItem {
                id: QueuePositionId::DecQueuePositionId(queue_id),
            },
        }),
    }
}

pub(crate) fn get_work(state: &State, storage: &dyn Storage) -> Result<WorkResp> {
    let market_status = crate::state::MARKET_LOADER_STATUS.may_load(storage)?;
    match market_status {
        Some(market_status) => match market_status {
            crate::types::MarketLoaderStatus::NotStarted => {
                return Ok(WorkResp::HasWork {
                    work_description: WorkDescription::LoadMarket {},
                })
            }
            crate::types::MarketLoaderStatus::OnGoing { .. } => {
                return Ok(WorkResp::HasWork {
                    work_description: WorkDescription::LoadMarket {},
                })
            }
            crate::types::MarketLoaderStatus::Finished { .. } => {
                let now = state.env.block.time;
                let last_seen = crate::state::LAST_MARKET_ADD_CHECK.may_load(storage)?;
                match last_seen {
                    Some(last_seen) => {
                        if last_seen.plus_seconds(SIX_HOURS_IN_SECONDS) < now.into() {
                            return Ok(WorkResp::HasWork {
                                work_description: WorkDescription::LoadMarket {},
                            });
                        }
                    }
                    None => bail!(
                        "Impossible: LAST_MARKET_ADD_CHECK uninitialized during Finished status"
                    ),
                }
            }
        },
        None => {
            return Ok(WorkResp::HasWork {
                work_description: WorkDescription::LoadMarket {},
            })
        }
    }

    let inc_queue = crate::state::LAST_PROCESSED_INC_QUEUE_ID.may_load(storage)?;
    let dec_queue = crate::state::LAST_PROCESSED_DEC_QUEUE_ID.may_load(storage)?;
    let next_inc_queue_position = match inc_queue {
        Some(queue_position) => queue_position.next(),
        None => IncQueuePositionId::new(0),
    };
    let next_dec_queue_position = match dec_queue {
        Some(queue_position) => queue_position.next(),
        None => DecQueuePositionId::new(0),
    };
    let queue_item = crate::state::COLLATERAL_INCREASE_QUEUE
        .key(&next_inc_queue_position)
        .may_load(storage)?;

    let queue_item = match queue_item {
        Some(queue_item) => queue_item.item,
        None => {
            let work = get_work_from_dec_queue(next_dec_queue_position, storage, state)?;
            return Ok(work);
        }
    };

    let requires_token = queue_item.requires_token();

    match requires_token {
        RequiresToken::Token { token } => {
            let lp_token_value = crate::state::LP_TOKEN_VALUE.key(&token).may_load(storage)?;
            match lp_token_value {
                Some(lp_token_value) => {
                    if lp_token_value.status.valid() {
                        return Ok(WorkResp::HasWork {
                            work_description: WorkDescription::ProcessQueueItem {
                                id: QueuePositionId::IncQueuePositionId(next_inc_queue_position),
                            },
                        });
                    }
                }
                None => {
                    // For this token, the value was never in the store.
                    return Ok(WorkResp::HasWork {
                        work_description: WorkDescription::ComputeLpTokenValue { token },
                    });
                }
            }

            let market_works =
                crate::state::MARKET_WORK_INFO.range(storage, None, None, Order::Descending);
            for market_work in market_works {
                let (market_id, work) = market_work?;

                let market_info = crate::state::MARKETS.key(&market_id).load(storage)?;
                let market_token = state.to_token(&market_info.token)?;
                if market_token != token {
                    continue;
                }

                let deferred_execs = state.load_deferred_execs(&market_info.addr, None, Some(1))?;

                let is_pending = deferred_execs
                    .items
                    .iter()
                    .any(|item| item.status.is_pending());
                if is_pending {
                    return Ok(WorkResp::NoWork);
                }

                if work.processing_status.reset_required() {
                    return Ok(WorkResp::HasWork {
                        work_description: WorkDescription::ResetStats {},
                    });
                }
                if !work.processing_status.is_validated() {
                    return Ok(WorkResp::HasWork {
                        work_description: WorkDescription::ComputeLpTokenValue { token },
                    });
                }
            }
            // We have gone through all the markets here and looks
            // like all the market has been validated. The only part
            // remaining to be done here is computation of lp token
            // value.
            Ok(WorkResp::HasWork {
                work_description: WorkDescription::ComputeLpTokenValue { token },
            })
        }
        RequiresToken::NoToken {} => Ok(WorkResp::HasWork {
            work_description: WorkDescription::ProcessQueueItem {
                id: QueuePositionId::IncQueuePositionId(next_inc_queue_position),
            },
        }),
    }
}

pub(crate) fn process_queue_item(
    id: QueuePositionId,
    storage: &mut dyn Storage,
    state: &State,
    response: Response,
) -> Result<Response> {
    match id {
        QueuePositionId::IncQueuePositionId(id) => {
            let mut queue_item = crate::state::COLLATERAL_INCREASE_QUEUE
                .may_load(storage, &id)?
                .context("PENDING_QUEUE_ITEMS load failed")?;
            match queue_item.item.clone() {
                IncQueueItem::Deposit { funds, token } => {
                    let mut totals = crate::state::TOTALS
                        .may_load(storage, &token)
                        .context("Could not load TOTALS")?
                        .unwrap_or_default();
                    let token_value = state.load_lp_token_value(storage, &token)?;
                    let new_shares = totals.add_collateral(funds, token_value)?;
                    crate::state::TOTALS.save(storage, &token, &totals)?;
                    let wallet_info = WalletInfo {
                        token,
                        wallet: queue_item.wallet.clone(),
                    };
                    let shares = crate::state::SHARES.may_load(storage, &wallet_info)?;
                    let new_shares = match shares {
                        Some(shares) => shares.checked_add(new_shares.raw())?,
                        None => new_shares,
                    };
                    queue_item.status = copy_trading::ProcessingStatus::Finished;
                    crate::state::SHARES.save(storage, &wallet_info, &new_shares)?;
                    crate::state::LAST_PROCESSED_INC_QUEUE_ID.save(storage, &id)?;
                    crate::state::COLLATERAL_INCREASE_QUEUE.save(storage, &id, &queue_item)?;
                    let event = Event::new("deposit")
                        .add_attribute("funds", funds.to_string())
                        .add_attribute("shares", new_shares.to_string());
                    let response = response.add_event(event);
                    Ok(response)
                }
            }
        }
        QueuePositionId::DecQueuePositionId(id) => {
            let mut queue_item = crate::state::COLLATERAL_DECREASE_QUEUE
                .may_load(storage, &id)?
                .context("COLLATERAL_DECREASE_QUEUE load failed")?;
            match queue_item.item.clone() {
                DecQueueItem::Withdrawal { tokens, token } => {
                    crate::state::LAST_PROCESSED_DEC_QUEUE_ID.save(storage, &id)?;
                    let shares = tokens;
                    let wallet_info = WalletInfo {
                        token: token.clone(),
                        wallet: queue_item.wallet.clone(),
                    };
                    let mut event = Event::new("withdraw")
                        .add_attribute("wallet", wallet_info.wallet.to_string())
                        .add_attribute("token", token.to_string())
                        .add_attribute("shares", tokens.to_string());

                    let actual_shares = crate::state::SHARES.may_load(storage, &wallet_info)?;
                    // This is not a sanity check. This can happen
                    // whem multipe withdrawal requests are issues
                    // without the queue getting processed.
                    let actual_shares = match actual_shares {
                        Some(actual_shares) => {
                            if shares > actual_shares && shares != actual_shares {
                                queue_item.status =
                                    ProcessingStatus::Failed(FailedReason::NotEnoughShares {
                                        available: actual_shares.raw(),
                                        requested: shares.raw(),
                                    });
                                event = event.add_attribute("failed", true.to_string());
                                crate::state::COLLATERAL_DECREASE_QUEUE.save(
                                    storage,
                                    &id,
                                    &queue_item,
                                )?;
                                return Ok((event, None));
                            }
                            actual_shares
                        }
                        None => {
                            queue_item.status =
                                ProcessingStatus::Failed(FailedReason::NotEnoughShares {
                                    available: LpToken::zero(),
                                    requested: shares.raw(),
                                });
                            event = event.add_attribute("failed", true.to_string());
                            crate::state::COLLATERAL_DECREASE_QUEUE.save(
                                storage,
                                &id,
                                &queue_item,
                            )?;
                            return Ok((event, None));
                        }
                    };
                    let token_value = state.load_lp_token_value(storage, &wallet_info.token)?;
                    let funds = token_value.shares_to_collateral(shares)?;
                    let token = state.get_first_full_token_info(storage, &wallet_info.token)?;
                    let withdraw_msg = token.into_transfer_msg(&wallet_info.wallet, funds)?;

                    let remaining_shares = actual_shares.raw().checked_sub(shares.raw())?;
                    let contract_token = state.to_token(&token)?;
                    let mut totals = crate::state::TOTALS
                        .may_load(storage, &contract_token)?
                        .context("TOTALS is empty")?;
                    if funds.raw() > totals.collateral {
                        bail!("Not enough collateral")
                    } else {
                        totals.collateral = totals.collateral.checked_sub(funds.raw())?;
                    };
                    let mut pending_store_update = || -> std::result::Result<(), _> {
                        if remaining_shares.is_zero() {
                            crate::state::SHARES.remove(storage, &wallet_info);
                        } else {
                            let remaining_shares = NonZero::new(remaining_shares)
                                .context("remaining_shares is zero")?;
                            crate::state::SHARES.save(storage, &wallet_info, &remaining_shares)?;
                        }
                        crate::state::TOTALS.save(storage, &contract_token, &totals)?;
                        let result: Result<()> = Ok(());
                        result
                    };
                    event = event.add_attribute("funds", funds.to_string());
                    let withdraw_msg = match withdraw_msg {
                        Some(withdraw_msg) => {
                            pending_store_update()?;
                            queue_item.status = copy_trading::ProcessingStatus::Finished;
                            Some(withdraw_msg)
                        }
                        None => {
                            // Collateral amount is less than chain's minimum representation.
                            // So, we do nothing. We just move on to the next item in the queue.
                            event = event
                                .add_attribute("funds-less-min-chain", true.to_string())
                                .add_attribute("failed", true.to_string());
                            queue_item.status = copy_trading::ProcessingStatus::Failed(
                                FailedReason::FundLessThanMinChain { funds },
                            );
                            None
                        }
                    };
<<<<<<< HEAD
                    let response = response.add_event(event);
                    let response = match withdraw_msg {
                        Some(withdraw_msg) => response.add_message(withdraw_msg),
                        None => response,
                    };
                    Ok(response)
=======
                    crate::state::COLLATERAL_DECREASE_QUEUE.save(storage, &id, &queue_item)?;
                    Ok((event, withdraw_msg))
>>>>>>> 971a5304
                }
                DecQueueItem::MarketItem { id, token, item } => match item {
                    DecMarketItem::OpenPosition {
                        slippage_assert,
                        leverage,
                        direction,
                        stop_loss_override,
                        take_profit,
                        collateral,
                    } => {
                        let id = crate::state::MARKETS
                            .may_load(storage, &id)?
                            .context("MARKETS store is empty")?;
                        let msg = id.token.into_market_execute_msg(
                            &id.addr,
                            collateral.raw(),
                            MarketExecuteMsg::OpenPosition {
                                slippage_assert,
                                leverage,
                                direction,
                                max_gains: None,
                                stop_loss_override,
                                take_profit,
                            },
                        )?;
                        let mut totals = crate::state::TOTALS.may_load(storage, &token)?.context("TOTALS store is empty")?;
                        let event = Event::new("open-position")
                            .add_attribute("direction", direction.as_str())
                            .add_attribute("leverage", leverage.to_string())
                            .add_attribute("collateral", collateral.to_string())
                            .add_attribute("market", id.id.as_str());
                        let event = if let Some(stop_loss_override) = stop_loss_override {
                            event
                                .add_attribute("stop_loss_override", stop_loss_override.to_string())
                        } else {
                            event
                        };
                        // todo: Check if we have available collateral
                        // If not, we should fail by updating the status of the queue
                        // todo: fix failing test!

                        totals.collateral = totals.collateral.checked_sub(collateral.raw())?;

                        let sub_msg = SubMsg::reply_on_success(msg, REPLY_ID_OPEN_POSITION);
                        // let sub_msg = SubMsg::reply_always(msg, REPLY_ID_OPEN_POSITION);
                        let response = response.add_event(event);
                        let response = response.add_submessage(sub_msg);
                        Ok(response)
                    }
                },
            }
        }
    }
}<|MERGE_RESOLUTION|>--- conflicted
+++ resolved
@@ -1,10 +1,6 @@
 use anyhow::bail;
-<<<<<<< HEAD
 use cosmwasm_std::{CosmosMsg, SubMsg};
-=======
-use cosmwasm_std::CosmosMsg;
 use msg::contracts::copy_trading;
->>>>>>> 971a5304
 
 use crate::{
     common::SIX_HOURS_IN_SECONDS,
@@ -302,7 +298,8 @@
                                     &id,
                                     &queue_item,
                                 )?;
-                                return Ok((event, None));
+                                let response = Response::new().add_event(event);
+                                return Ok(response);
                             }
                             actual_shares
                         }
@@ -318,7 +315,8 @@
                                 &id,
                                 &queue_item,
                             )?;
-                            return Ok((event, None));
+                            let response = Response::new().add_event(event);
+                            return Ok(response);
                         }
                     };
                     let token_value = state.load_lp_token_value(storage, &wallet_info.token)?;
@@ -367,17 +365,13 @@
                             None
                         }
                     };
-<<<<<<< HEAD
                     let response = response.add_event(event);
                     let response = match withdraw_msg {
                         Some(withdraw_msg) => response.add_message(withdraw_msg),
                         None => response,
                     };
+                    crate::state::COLLATERAL_DECREASE_QUEUE.save(storage, &id, &queue_item)?;
                     Ok(response)
-=======
-                    crate::state::COLLATERAL_DECREASE_QUEUE.save(storage, &id, &queue_item)?;
-                    Ok((event, withdraw_msg))
->>>>>>> 971a5304
                 }
                 DecQueueItem::MarketItem { id, token, item } => match item {
                     DecMarketItem::OpenPosition {
@@ -403,7 +397,9 @@
                                 take_profit,
                             },
                         )?;
-                        let mut totals = crate::state::TOTALS.may_load(storage, &token)?.context("TOTALS store is empty")?;
+                        let mut totals = crate::state::TOTALS
+                            .may_load(storage, &token)?
+                            .context("TOTALS store is empty")?;
                         let event = Event::new("open-position")
                             .add_attribute("direction", direction.as_str())
                             .add_attribute("leverage", leverage.to_string())
