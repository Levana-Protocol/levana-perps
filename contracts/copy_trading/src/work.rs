--- conflicted
+++ resolved
@@ -12,14 +12,11 @@
     },
     prelude::*,
     reply::{
-<<<<<<< HEAD
-        REPLY_ID_ADD_COLLATERAL_IMPACT_LEVERAGE, REPLY_ID_ADD_COLLATERAL_IMPACT_SIZE, REPLY_ID_OPEN_POSITION, REPLY_ID_PLACE_LIMIT_ORDER, REPLY_ID_REMOVE_COLLATERAL_IMPACT_LEVERAGE, REPLY_ID_REMOVE_COLLATERAL_IMPACT_SIZE, REPLY_ID_UPDATE_POSITION_LEVERAGE, REPLY_ID_UPDATE_POSITION_STOP_LOSS_PRICE, REPLY_ID_UPDATE_POSITION_TAKE_PROFIT_PRICE
-=======
         REPLY_ID_ADD_COLLATERAL_IMPACT_LEVERAGE, REPLY_ID_ADD_COLLATERAL_IMPACT_SIZE,
-        REPLY_ID_OPEN_POSITION, REPLY_ID_REMOVE_COLLATERAL_IMPACT_LEVERAGE,
-        REPLY_ID_REMOVE_COLLATERAL_IMPACT_SIZE, REPLY_ID_UPDATE_POSITION_LEVERAGE,
-        REPLY_ID_UPDATE_POSITION_STOP_LOSS_PRICE, REPLY_ID_UPDATE_POSITION_TAKE_PROFIT_PRICE,
->>>>>>> 4879bfdd
+        REPLY_ID_OPEN_POSITION, REPLY_ID_PLACE_LIMIT_ORDER,
+        REPLY_ID_REMOVE_COLLATERAL_IMPACT_LEVERAGE, REPLY_ID_REMOVE_COLLATERAL_IMPACT_SIZE,
+        REPLY_ID_UPDATE_POSITION_LEVERAGE, REPLY_ID_UPDATE_POSITION_STOP_LOSS_PRICE,
+        REPLY_ID_UPDATE_POSITION_TAKE_PROFIT_PRICE,
     },
     types::{
         DecQueueCrankResponse, DecQueuePosition, DecQueueResponse, IncQueueResponse, State,
