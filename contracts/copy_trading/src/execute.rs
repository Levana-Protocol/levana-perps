use crate::{
    common::{
        get_current_processed_dec_queue_id, get_current_processed_inc_queue_id,
        get_current_queue_element, get_next_dec_queue_id, get_next_inc_queue_id,
    },
    prelude::*,
    types::{
        BatchWork, DecQueuePosition, HighWaterMark, IncQueuePosition, LeaderComissision,
        LpTokenValue, MarketInfo, MarketWorkInfo, OneLpTokenValue, ProcessingStatus, State,
        WalletInfo,
    },
    work::{get_work, process_queue_item},
};
use anyhow::{bail, Ok};
use perpswap::contracts::market::{
    entry::{ClosedPositionCursor, ExecuteMsg as MarketExecuteMsg},
    position::ClosedPosition,
};
use perpswap::contracts::{
    copy_trading,
    market::deferred_execution::{DeferredExecStatus, GetDeferredExecResp},
};
use perpswap::time::Timestamp;

#[must_use]
enum Funds {
    NoFunds,
    Funds { token: Token, amount: Uint128 },
}

impl Funds {
    fn require_none(self) -> Result<()> {
        match self {
            Funds::NoFunds => Ok(()),
            Funds::Funds { token, amount } => {
                Err(anyhow!("Unnecessary funds sent: {amount}{token:?}"))
            }
        }
    }

    fn require_token(&self) -> Result<&Token> {
        match self {
            Funds::NoFunds => Err(anyhow!(
                "Message requires attached funds, but none were provided"
            )),
            Funds::Funds { token, .. } => Ok(token),
        }
    }

    fn require_some(self, market_token: &perpswap::token::Token) -> Result<NonZero<Collateral>> {
        match self {
            Funds::NoFunds => Err(anyhow!(
                "Message requires attached funds, but none were provided"
            )),
            Funds::Funds { token, amount } => {
                token.ensure_matches(market_token)?;
                let collateral = market_token
                    .from_u128(amount.u128())
                    .context("Error converting token amount to Collateral")?;
                NonZero::new(Collateral::from_decimal256(collateral))
                    .context("Impossible 0 collateral provided")
            }
        }
    }
}

struct HandleFunds {
    funds: Funds,
    msg: ExecuteMsg,
    sender: Addr,
}

fn handle_funds(api: &dyn Api, mut info: MessageInfo, msg: ExecuteMsg) -> Result<HandleFunds> {
    match msg {
        ExecuteMsg::Receive {
            sender,
            amount,
            msg,
        } => {
            if info.funds.is_empty() {
                let msg: ExecuteMsg = from_json(msg).context("Invalid msg in CW20 receive")?;
                Ok(HandleFunds {
                    funds: Funds::Funds {
                        token: Token::Cw20(info.sender),
                        amount,
                    },
                    msg,
                    sender: sender
                        .validate(api)
                        .context("Unable to parse CW20 receive message's sender field")?,
                })
            } else {
                Err(anyhow!(
                    "Cannot attach funds when performing a CW20 receive"
                ))
            }
        }
        msg => {
            let funds = match info.funds.pop() {
                None => Funds::NoFunds,
                Some(Coin { denom, amount }) => {
                    ensure!(
                        info.funds.is_empty(),
                        "Multiple funds provided, messages only support one fund denom"
                    );
                    Funds::Funds {
                        token: Token::Native(denom),
                        amount,
                    }
                }
            };
            Ok(HandleFunds {
                funds,
                msg,
                sender: info.sender,
            })
        }
    }
}

#[entry_point]
pub fn execute(deps: DepsMut, env: Env, info: MessageInfo, msg: ExecuteMsg) -> Result<Response> {
    let HandleFunds { funds, msg, sender } = handle_funds(deps.api, info, msg)?;
    let (state, storage) = State::load_mut(deps, &env)?;
    match msg {
        ExecuteMsg::Receive { .. } => Err(anyhow!("Cannot perform a receive within a receive")),
        ExecuteMsg::Deposit {} => {
            let token = funds.require_token()?;
            let market_token = state.get_first_full_token_info(storage, token)?;
            let token = token.clone();
            let funds = funds.require_some(&market_token)?;
            deposit(storage, sender, funds, token)
        }
        ExecuteMsg::Withdraw { shares, token } => {
            funds.require_none()?;
            withdraw(storage, sender, shares, token)
        }
        ExecuteMsg::DoWork {} => {
            funds.require_none()?;
            do_work(state, storage)
        }
        ExecuteMsg::LeaderMsg {
            market_id,
            message,
            collateral,
        } => {
            state.config.ensure_leader(&sender)?;
            funds.require_none()?;
            execute_leader_msg(storage, &state, market_id, message, collateral)
        }
        ExecuteMsg::FactoryUpdateConfig(config) => {
            state.config.ensure_factory(&sender)?;
            funds.require_none()?;
            factory_update_config(storage, config)
        }
        ExecuteMsg::LeaderWithdrawal {
            requested_funds,
            token,
        } => {
            state.config.ensure_leader(&sender)?;
            funds.require_none()?;
            leader_withdrawal(&state, storage, requested_funds, token)
        }
        ExecuteMsg::LeaderUpdateConfig(config) => {
            state.config.ensure_leader(&sender)?;
            funds.require_none()?;
            leader_update_config(&state, storage, config)
        }
    }
}

fn leader_update_config(
    state: &State,
    storage: &mut dyn Storage,
    config: ConfigUpdate,
) -> Result<Response> {
    let ConfigUpdate {
        name,
        description,
        commission_rate,
    } = config;
    let mut config = crate::state::CONFIG
        .may_load(storage)?
        .context("CONFIG store is empty")?;
    let mut event = Event::new("leader-update-config");
    if let Some(commission_rate) = commission_rate {
        config.commission_rate = commission_rate;
        event = event
            .add_attribute(
                "old-commission-rate",
                state.config.commission_rate.to_string(),
            )
            .add_attribute("new-commission-rate", commission_rate.to_string())
    }
    if let Some(description) = description {
        config.description = description.clone();
        event = event
            .add_attribute("old-description", state.config.description.to_string())
            .add_attribute("new-description", description);
    }
    if let Some(name) = name {
        config.name = name.clone();
        event = event
            .add_attribute("old-name", state.config.name.to_string())
            .add_attribute("new-name", name);
    }
    crate::state::CONFIG.save(storage, &config)?;
    Ok(Response::new().add_event(event))
}

fn leader_withdrawal(
    state: &State,
    storage: &mut dyn Storage,
    requested_funds: NonZero<Collateral>,
    token: Token,
) -> Result<Response> {
    let mut commission = crate::state::LEADER_COMMISSION
        .may_load(storage, &token)?
        .unwrap_or_default();
    let market_token = state.get_first_full_token_info(storage, &token)?;
    ensure!(
        commission.unclaimed >= requested_funds.raw(),
        FailedReason::NotEnoughCollateral {
            available: commission.unclaimed,
            requested: requested_funds
        }
    );
    commission.unclaimed = commission.unclaimed.checked_sub(requested_funds.raw())?;
    commission.claimed = commission.claimed.checked_add(requested_funds.raw())?;
    crate::state::LEADER_COMMISSION.save(storage, &token, &commission)?;
    let msg = market_token
        .into_transfer_msg(&state.config.leader, requested_funds)?
        .context("Collateral amount would be less than the chain's minimum representation")?;
    let event =
        Event::new("leader-withdraw").add_attribute("collateral", requested_funds.to_string());
    Ok(Response::new().add_event(event).add_message(msg))
}

fn factory_update_config(
    storage: &mut dyn Storage,
    config: FactoryConfigUpdate,
) -> Result<Response> {
    let FactoryConfigUpdate {
        allowed_rebalance_queries,
    } = config;
    let mut config = crate::state::CONFIG
        .may_load(storage)?
        .context("CONFIG store is empty")?;
    let mut event = Event::new("factory-update-config");
    if let Some(allowed_rebalance_queries) = allowed_rebalance_queries {
        config.allowed_rebalance_queries = allowed_rebalance_queries;
        event = event
            .add_attribute(
                "old-allowed-rebalance-queries",
                config.allowed_rebalance_queries.to_string(),
            )
            .add_attribute(
                "new-allowed-rebalance-queries",
                allowed_rebalance_queries.to_string(),
            );
    }
    crate::state::CONFIG.save(storage, &config)?;
    let response = Response::new().add_event(event);
    Ok(response)
}

#[allow(deprecated)]
#[allow(clippy::boxed_local)]
fn execute_leader_msg(
    storage: &mut dyn Storage,
    state: &State,
    market_id: MarketId,
    message: Box<MarketExecuteMsg>,
    collateral: Option<NonZero<Collateral>>,
) -> Result<Response> {
    let not_supported_response = |message: &str| {
        let response = Response::new().add_event(
            Event::new("execute-leader-msg")
                .add_attribute("message", message.to_string())
                .add_attribute("unsupported", true.to_string()),
        );
        Ok(response)
    };
    let market_info = crate::state::MARKETS
        .may_load(storage, &market_id)?
        .context("MARKETS store is empty")?;
    let token = state.to_token(&market_info.token)?;
    match *message {
        MarketExecuteMsg::Owner(_) => not_supported_response("owner"),
        MarketExecuteMsg::Receive { .. } => not_supported_response("receive"),
        MarketExecuteMsg::OpenPosition {
            slippage_assert,
            leverage,
            direction,
            stop_loss_override,
            take_profit,
        } => {
            let collateral = match collateral {
                Some(collateral) => collateral,
                None => bail!("No supplied collateral for opening position"),
            };
<<<<<<< HEAD
            let dec_queue_id = get_next_dec_queue_id(storage)?;
            let leader = state.config.leader.clone();
            crate::state::WALLET_QUEUE_ITEMS.save(
                storage,
                (&leader, QueuePositionId::DecQueuePositionId(dec_queue_id)),
                &(),
            )?;
=======
            if max_gains.is_some() {
                bail!("max_gains is deprecated, use take_profit instead")
            }
            if take_profit.is_none() {
                bail!("take profit is not specified")
            }
>>>>>>> 4cf8f06b
            let queue_position = DecQueuePosition {
                item: copy_trading::DecQueueItem::MarketItem {
                    id: market_id,
                    token,
                    item: Box::new(DecMarketItem::OpenPosition {
                        collateral,
                        slippage_assert,
                        leverage,
                        direction,
                        stop_loss_override,
                        take_profit,
                    }),
                },
                status: copy_trading::ProcessingStatus::NotProcessed,
                wallet: state.config.leader.clone(),
            };
            let event =
                Event::new("open-position").add_attribute("collateral", collateral.to_string());
            decrease_collateral_response(storage, state, queue_position, event)
        }
        MarketExecuteMsg::UpdatePositionAddCollateralImpactLeverage { id } => {
            let collateral = match collateral {
                Some(collateral) => collateral,
                None => bail!("No supplied collateral for updating position"),
            };
            let queue_position = DecQueuePosition {
                item: copy_trading::DecQueueItem::MarketItem {
                    id: market_id,
                    token,
                    item: Box::new(DecMarketItem::UpdatePositionAddCollateralImpactLeverage {
                        collateral,
                        id,
                    }),
                },
                status: copy_trading::ProcessingStatus::NotProcessed,
                wallet: state.config.leader.clone(),
            };
            let event = Event::new("update-position-add-collateral-impact-leverage")
                .add_attribute("position-id", id.to_string())
                .add_attribute("collateral", collateral.to_string());
            decrease_collateral_response(storage, state, queue_position, event)
        }
        MarketExecuteMsg::UpdatePositionAddCollateralImpactSize {
            id,
            slippage_assert,
        } => {
            let collateral = match collateral {
                Some(collateral) => collateral,
                None => bail!("No supplied collateral for updating position"),
            };
            let queue_position = DecQueuePosition {
                item: copy_trading::DecQueueItem::MarketItem {
                    id: market_id,
                    token,
                    item: Box::new(DecMarketItem::UpdatePositionAddCollateralImpactSize {
                        collateral,
                        id,
                        slippage_assert,
                    }),
                },
                status: copy_trading::ProcessingStatus::NotProcessed,
                wallet: state.config.leader.clone(),
            };
            let event = Event::new("update-position-add-collateral-impact-size")
                .add_attribute("position-id", id.to_string())
                .add_attribute("collateral", collateral.to_string());
            decrease_collateral_response(storage, state, queue_position, event)
        }
        MarketExecuteMsg::UpdatePositionRemoveCollateralImpactLeverage { id, amount } => {
            let queue_position = IncQueuePosition {
                item: copy_trading::IncQueueItem::MarketItem {
                    id: market_id,
                    token,
                    item: Box::new(
                        IncMarketItem::UpdatePositionRemoveCollateralImpactLeverage { id, amount },
                    ),
                },
                status: copy_trading::ProcessingStatus::NotProcessed,
                wallet: state.config.leader.clone(),
            };
            let event = Event::new("update-position-remove-collateral-impact-leverage")
                .add_attribute("position-id", id.to_string())
                .add_attribute("amount", amount.to_string());
            increase_collateral_response(storage, state, queue_position, event)
        }
        MarketExecuteMsg::UpdatePositionRemoveCollateralImpactSize {
            id,
            amount,
            slippage_assert,
        } => {
            let queue_position = IncQueuePosition {
                item: copy_trading::IncQueueItem::MarketItem {
                    id: market_id,
                    token,
                    item: Box::new(IncMarketItem::UpdatePositionRemoveCollateralImpactSize {
                        id,
                        amount,
                        slippage_assert,
                    }),
                },
                status: copy_trading::ProcessingStatus::NotProcessed,
                wallet: state.config.leader.clone(),
            };
            let event = Event::new("update-position-remove-collateral-impact-size")
                .add_attribute("position-id", id.to_string())
                .add_attribute("amount", amount.to_string());
            increase_collateral_response(storage, state, queue_position, event)
        }
        MarketExecuteMsg::UpdatePositionLeverage {
            id,
            leverage,
            slippage_assert,
        } => {
            let queue_position = DecQueuePosition {
                item: copy_trading::DecQueueItem::MarketItem {
                    id: market_id,
                    token,
                    item: Box::new(DecMarketItem::UpdatePositionLeverage {
                        id,
                        leverage,
                        slippage_assert,
                    }),
                },
                status: copy_trading::ProcessingStatus::NotProcessed,
                wallet: state.config.leader.clone(),
            };
            let event = Event::new("update-position-leverage")
                .add_attribute("position-id", id.to_string())
                .add_attribute("leverage", leverage.to_string());
            decrease_collateral_response(storage, state, queue_position, event)
        }
        MarketExecuteMsg::UpdatePositionMaxGains { .. } => {
            not_supported_response("update-position-max-gains")
        }
        MarketExecuteMsg::UpdatePositionTakeProfitPrice { id, price } => {
            let queue_position = DecQueuePosition {
                item: copy_trading::DecQueueItem::MarketItem {
                    id: market_id,
                    token,
                    item: Box::new(DecMarketItem::UpdatePositionTakeProfitPrice { id, price }),
                },
                status: copy_trading::ProcessingStatus::NotProcessed,
                wallet: state.config.leader.clone(),
            };
            let event = Event::new("update-position-take-profit-price")
                .add_attribute("position-id", id.to_string())
                .add_attribute("price", price.to_string());
            decrease_collateral_response(storage, state, queue_position, event)
        }
        MarketExecuteMsg::UpdatePositionStopLossPrice { id, stop_loss } => {
            let queue_position = DecQueuePosition {
                item: copy_trading::DecQueueItem::MarketItem {
                    id: market_id,
                    token,
                    item: Box::new(DecMarketItem::UpdatePositionStopLossPrice { id, stop_loss }),
                },
                status: copy_trading::ProcessingStatus::NotProcessed,
                wallet: state.config.leader.clone(),
            };
            let event = Event::new("update-position-stop-loss-price")
                .add_attribute("position-id", id.to_string());
            decrease_collateral_response(storage, state, queue_position, event)
        }
        MarketExecuteMsg::SetTriggerOrder { .. } => not_supported_response("set-trigger-order"),
        // reduces collateral
        MarketExecuteMsg::PlaceLimitOrder {
            trigger_price,
            leverage,
            direction,
            max_gains,
            stop_loss_override,
            take_profit,
        } => {
            let collateral = match collateral {
                Some(collateral) => collateral,
                None => bail!("No supplied collateral for opening position"),
            };
            if max_gains.is_some() {
                bail!("max_gains is deprecated, use take_profit instead")
            }
            let take_profit = match take_profit {
                Some(take_profit) => take_profit,
                None => bail!("take profit is not specified"),
            };
            let queue_position = DecQueuePosition {
                item: copy_trading::DecQueueItem::MarketItem {
                    id: market_id,
                    token,
                    item: Box::new(DecMarketItem::PlaceLimitOrder {
                        collateral,
                        trigger_price,
                        leverage,
                        direction,
                        stop_loss_override,
                        take_profit,
                    }),
                },
                status: copy_trading::ProcessingStatus::NotProcessed,
                wallet: state.config.leader.clone(),
            };
            let event =
                Event::new("place-limit-order").add_attribute("collateral", collateral.to_string());
            decrease_collateral_response(storage, state, queue_position, event)
        }
        MarketExecuteMsg::CancelLimitOrder { order_id } => {
            let queue_position = IncQueuePosition {
                item: copy_trading::IncQueueItem::MarketItem {
                    id: market_id,
                    token,
                    item: Box::new(IncMarketItem::CancelLimitOrder { order_id }),
                },
                status: copy_trading::ProcessingStatus::NotProcessed,
                wallet: state.config.leader.clone(),
            };
            let event =
                Event::new("cancel-limit-order").add_attribute("order-id", order_id.to_string());
            increase_collateral_response(storage, state, queue_position, event)
        }
        MarketExecuteMsg::ClosePosition {
            id,
            slippage_assert,
        } => {
            let queue_position = IncQueuePosition {
                item: copy_trading::IncQueueItem::MarketItem {
                    id: market_id,
                    token,
                    item: Box::new(IncMarketItem::ClosePosition {
                        id,
                        slippage_assert,
                    }),
                },
                status: copy_trading::ProcessingStatus::NotProcessed,
                wallet: state.config.leader.clone(),
            };
            let event = Event::new("close-position").add_attribute("id", id.to_string());
            increase_collateral_response(storage, state, queue_position, event)
        }
        MarketExecuteMsg::DepositLiquidity { .. } => not_supported_response("deposit-liqudiity"),
        MarketExecuteMsg::ReinvestYield { .. } => not_supported_response("reinvest yield"),
        MarketExecuteMsg::WithdrawLiquidity { .. } => not_supported_response("withdraw-liquidity"),
        MarketExecuteMsg::ClaimYield {} => not_supported_response("claim-yield"),
        MarketExecuteMsg::StakeLp { .. } => not_supported_response("stake-lp"),
        MarketExecuteMsg::UnstakeXlp { .. } => not_supported_response("unstake-xlp"),
        MarketExecuteMsg::StopUnstakingXlp {} => not_supported_response("stop-unstaking-xlp"),
        MarketExecuteMsg::CollectUnstakedLp {} => not_supported_response("collect-unstaked-lp"),
        MarketExecuteMsg::Crank { .. } => not_supported_response("crank"),
        MarketExecuteMsg::NftProxy { .. } => not_supported_response("nft-proxy"),
        MarketExecuteMsg::LiquidityTokenProxy { .. } => {
            not_supported_response("liquidity-token-proxy")
        }
        MarketExecuteMsg::TransferDaoFees {} => not_supported_response("transfer-dao-fees"),
        MarketExecuteMsg::CloseAllPositions {} => not_supported_response("close-all-positions"),
        MarketExecuteMsg::ProvideCrankFunds {} => not_supported_response("provide-crank-funds"),
        MarketExecuteMsg::SetManualPrice { .. } => not_supported_response("set-manual-price"),
        MarketExecuteMsg::PerformDeferredExec { .. } => {
            not_supported_response("perform-deferred-exec")
        }
    }
}

fn withdraw(
    storage: &mut dyn Storage,
    wallet: Addr,
    shares: NonZero<LpToken>,
    token: Token,
) -> Result<Response> {
    let wallet_info = WalletInfo {
        token,
        wallet: wallet.clone(),
    };
    let actual_shares = crate::state::SHARES.may_load(storage, &wallet_info)?;
    let shares = match actual_shares {
        Some(actual_shares) => {
            if shares > actual_shares && shares != actual_shares {
                bail!("Requesting more withdrawal than balance")
            }
            shares
        }
        None => bail!("No shares found"),
    };
    let dec_queue_id = get_next_dec_queue_id(storage)?;
    let queue_id = QueuePositionId::DecQueuePositionId(dec_queue_id);
    crate::state::WALLET_QUEUE_ITEMS.save(storage, (&wallet, queue_id), &())?;
    let queue_position = DecQueuePosition {
        item: copy_trading::DecQueueItem::Withdrawal {
            tokens: shares,
            token: wallet_info.token,
        },
        wallet: wallet_info.wallet,
        status: copy_trading::ProcessingStatus::NotProcessed,
    };
    crate::state::COLLATERAL_DECREASE_QUEUE.save(storage, &dec_queue_id, &queue_position)?;
    Ok(Response::new().add_event(
        Event::new("withdrawal")
            .add_attribute("shares", shares.to_string())
            .add_attribute("queue-id", dec_queue_id.to_string()),
    ))
}

fn do_work(state: State, storage: &mut dyn Storage) -> Result<Response> {
    let work = get_work(&state, storage)?;
    let desc = match work {
        WorkResp::NoWork => bail!("No work items available"),
        WorkResp::HasWork { work_description } => work_description,
    };
    let res = Response::new()
        .add_event(Event::new("work-desc").add_attribute("desc", format!("{desc:?}")));

    match desc {
        WorkDescription::LoadMarket {} => {
            state.batched_stored_market_info(storage)?;
            let status = crate::state::MARKET_LOADER_STATUS
                .may_load(storage)?
                .unwrap_or_default();
            let event =
                Event::new("market-loader-status").add_attribute("value", status.to_string());
            let res = res.add_event(event);
            Ok(res)
        }
        WorkDescription::ComputeLpTokenValue { token } => {
            let event = compute_lp_token_value(storage, &state, token)?;
            let res = res.add_event(event);
            Ok(res)
        }
        WorkDescription::ProcessMarket { .. } => todo!(),
        WorkDescription::ProcessQueueItem { id } => {
            let res = process_queue_item(id, storage, &state, res)?;
            Ok(res)
        }
        WorkDescription::ResetStats { token } => reset_stats(storage, &state, token),
        WorkDescription::HandleDeferredExecId {} => {
            let response = handle_deferred_exec_id(storage, &state)?;
            Ok(response)
        }
        WorkDescription::Rebalance {
            token,
            amount,
            start_from,
        } => rebalance(storage, &state, token, amount, start_from),
    }
}

// Rebalance is done when contract balance is not same as the one
// internally tracked by it. This could occur for a variety of
// reasons like Positions got liquidated, someone sent free money to this
// contract etc.
fn rebalance(
    storage: &mut dyn Storage,
    state: &State,
    token: Token,
    rebalance_amount: NonZero<Collateral>,
    start_from: Option<MarketId>,
) -> Result<Response> {
    let markets = state.load_market_ids_with_token(storage, &token, start_from)?;
    let mut totals = crate::state::TOTALS
        .may_load(storage, &token)?
        .unwrap_or_default();
    let rebalance_amount = rebalance_amount.raw();
    let mut check_balance = Collateral::zero();
    let mut made_profit = false;
    let mut total_queries = 0u32;
    let mut early_exit = false;
    let mut market_id = None;
    for market in markets {
        market_id = Some(market.id.clone());
        let mut cursor = crate::state::LAST_CLOSED_POSITION_CURSOR.may_load(storage, &market.id)?;
        let mut hwm = crate::state::HIGH_WATER_MARK
            .may_load(storage, &token)?
            .unwrap_or_default();
        loop {
            let closed_positions = state.query_closed_position(&market.addr, cursor.clone())?;
            total_queries += 1;
            let last_closed_position =
                closed_positions
                    .positions
                    .last()
                    .cloned()
                    .map(|item| ClosedPositionCursor {
                        time: item.close_time,
                        position: item.id,
                    });

            if let Some(ref last_closed_position) = last_closed_position {
                crate::state::LAST_CLOSED_POSITION_CURSOR.save(
                    storage,
                    &market.id,
                    last_closed_position,
                )?
            }
            cursor = last_closed_position;
            for position in closed_positions.positions {
                let commission =
                    handle_leader_commission(storage, state, &token, position, &mut hwm)?;
                check_balance = check_balance.checked_add(commission.active_collateral)?;
                totals.collateral = totals
                    .collateral
                    .checked_add(commission.remaining_collateral)?;
                if commission.profit > Collateral::zero() {
                    // If leader made profit
                    made_profit = true;
                }
            }
            if check_balance.approx_eq(rebalance_amount) {
                break;
            }
            if closed_positions.cursor.is_none() {
                break;
            }
            if total_queries >= state.config.allowed_rebalance_queries {
                early_exit = true;
                break;
            }
        }
        crate::state::HIGH_WATER_MARK.save(storage, &token, &hwm)?;
        if check_balance.approx_eq(rebalance_amount) {
            break;
        }
        if total_queries > state.config.allowed_rebalance_queries {
            early_exit = true;
            break;
        }
    }
    let mut event = Event::new("rebalanced").add_attribute("made-profit", made_profit.to_string());
    event = event.add_attribute("batched", early_exit.to_string());
    if check_balance < rebalance_amount && !early_exit {
        // We have settled all the markets's closed positions, but we
        // are still not balanced. This means that the money was sent
        // by someone directly to the contract.
        let diff = rebalance_amount.checked_sub(check_balance)?;
        totals.collateral = totals.collateral.checked_add(diff)?;
        crate::state::TOTALS.save(storage, &token, &totals)?;
        event = event.add_attribute("gains", diff.to_string());
    }
    if early_exit {
        let balance = if check_balance.is_zero() {
            Some(rebalance_amount)
        } else if check_balance.approx_eq(rebalance_amount) || check_balance > rebalance_amount {
            None
        } else {
            let diff = rebalance_amount.checked_sub(check_balance)?;
            Some(diff)
        };
        if let Some(balance) = balance {
            let balance = NonZero::new(balance).context("Impossible: balance is zero")?;
            crate::state::CURRENT_BATCH_WORK.save(
                storage,
                &BatchWork::BatchRebalance {
                    start_from: market_id,
                    balance,
                    token: token.clone(),
                },
            )?;
        }
    } else {
        crate::state::CURRENT_BATCH_WORK.save(storage, &BatchWork::NoWork)?;
    }
    crate::state::TOTALS.save(storage, &token, &totals)?;
    let response = Response::new().add_event(event);
    Ok(response)
}

fn handle_leader_commission(
    storage: &mut dyn Storage,
    state: &State,
    token: &Token,
    closed_position: ClosedPosition,
    hwm: &mut HighWaterMark,
) -> Result<LeaderComissision> {
    let commission = hwm.add_pnl(
        closed_position.pnl_collateral,
        &state.config.commission_rate,
    )?;
    if !commission.0.is_zero() {
        let mut leader_commission = crate::state::LEADER_COMMISSION
            .may_load(storage, token)?
            .unwrap_or_default();
        leader_commission.unclaimed = leader_commission.unclaimed.checked_add(commission.0)?;
        crate::state::LEADER_COMMISSION.save(storage, token, &leader_commission)?;
        let pnl = closed_position
            .pnl_collateral
            .try_into_non_negative_value()
            .context("Impossible: profit is negative")?;
        let remaining_collateral = closed_position
            .active_collateral
            .checked_sub(commission.0)?;
        Ok(LeaderComissision {
            active_collateral: closed_position.active_collateral,
            profit: pnl,
            remaining_collateral,
        })
    } else {
        Ok(LeaderComissision {
            active_collateral: closed_position.active_collateral,
            profit: Collateral::zero(),
            remaining_collateral: closed_position.active_collateral,
        })
    }
}

fn reset_stats(storage: &mut dyn Storage, state: &State, token: Token) -> Result<Response> {
    let markets = state.load_market_ids_with_token(storage, &token, None)?;
    let market_work_info = MarketWorkInfo::default();
    for market in markets {
        crate::state::MARKET_WORK_INFO.save(storage, &market.id, &market_work_info)?;
    }
    Ok(Response::new()
        .add_event(Event::new("reset-stats").add_attribute("token", token.to_string())))
}

fn handle_deferred_exec_id(storage: &mut dyn Storage, state: &State) -> Result<Response> {
    let deferred_exec_id = crate::state::REPLY_DEFERRED_EXEC_ID
        .may_load(storage)?
        .flatten();
    let deferred_exec_id = match deferred_exec_id {
        Some(deferred_exec_id) => deferred_exec_id,
        None => bail!("Impossible: Work handle unable to find deferred exec id"),
    };
    let queue_item = get_current_processed_inc_queue_id(storage)?;
    if let Some((queue_id, mut queue_item)) = queue_item {
        assert!(queue_item.status.in_progress());
        let market_id = match queue_item.item.clone() {
            IncQueueItem::MarketItem { id, .. } => id,
            _ => bail!("Impossible: Deferred work handler got non market item"),
        };
        let market_addr = crate::state::MARKETS
            .may_load(storage, &market_id)?
            .context("MARKETS state is empty")?
            .addr;
        let response = state.get_deferred_exec(&market_addr, deferred_exec_id)?;
        let status = match response {
            GetDeferredExecResp::Found { item } => item,
            GetDeferredExecResp::NotFound {} => {
                bail!("Impossible: Deferred exec id not found")
            }
        };
        match status.status {
            DeferredExecStatus::Pending => bail!("Impossible: Deferred exec status is pending"),
            DeferredExecStatus::Success { .. } => {
                match queue_item.item.clone() {
                    IncQueueItem::Deposit { .. } => {
                        bail!("Impossible: Deposit should not be handled in deferred exec handler")
                    }
                    IncQueueItem::MarketItem { .. } => {
                        queue_item.status = copy_trading::ProcessingStatus::Finished;
                    }
                };
                crate::state::COLLATERAL_INCREASE_QUEUE.save(storage, &queue_id, &queue_item)?;
                crate::state::LAST_PROCESSED_INC_QUEUE_ID.save(storage, &queue_id)?;
                crate::state::REPLY_DEFERRED_EXEC_ID.save(storage, &None)?;
                return Ok(Response::new().add_event(
                    Event::new("handle-deferred-exec-id")
                        .add_attribute("success", true.to_string()),
                ));
            }
            DeferredExecStatus::Failure {
                reason,
                executed,
                crank_price,
            } => {
                queue_item.status =
                    copy_trading::ProcessingStatus::Failed(FailedReason::DeferredExecFailure {
                        reason,
                        executed,
                        crank_price,
                    });
                crate::state::COLLATERAL_INCREASE_QUEUE.save(storage, &queue_id, &queue_item)?;
                crate::state::LAST_PROCESSED_INC_QUEUE_ID.save(storage, &queue_id)?;
                crate::state::REPLY_DEFERRED_EXEC_ID.save(storage, &None)?;
                return Ok(Response::new().add_event(
                    Event::new("handle-deferred-exec-id")
                        .add_attribute("success", false.to_string()),
                ));
            }
        }
    }

    let queue_item = get_current_processed_dec_queue_id(storage)?;
    let (queue_id, mut queue_item) = match queue_item {
        Some((queue_id, queue_item)) => (queue_id, queue_item),
        None => bail!("Impossible: Work handle not able to find queue item"),
    };

    assert!(queue_item.status.in_progress());
    let market_id = match queue_item.item.clone() {
        DecQueueItem::MarketItem { id, .. } => id,
        _ => bail!("Impossible: Deferred work handler got non market item"),
    };
    let market_addr = crate::state::MARKETS
        .may_load(storage, &market_id)?
        .context("MARKETS state is empty")?
        .addr;
    let response = state.get_deferred_exec(&market_addr, deferred_exec_id)?;
    let status = match response {
        GetDeferredExecResp::Found { item } => item,
        GetDeferredExecResp::NotFound {} => {
            bail!("Impossible: Deferred exec id not found")
        }
    };
    match status.status {
        DeferredExecStatus::Pending => bail!("Impossible: Deferred exec status is pending"),
        DeferredExecStatus::Success { .. } => {
            queue_item.status = copy_trading::ProcessingStatus::Finished;
            crate::state::COLLATERAL_DECREASE_QUEUE.save(storage, &queue_id, &queue_item)?;
            crate::state::LAST_PROCESSED_DEC_QUEUE_ID.save(storage, &queue_id)?;
            crate::state::REPLY_DEFERRED_EXEC_ID.save(storage, &None)?;
            Ok(Response::new().add_event(
                Event::new("handle-deferred-exec-id").add_attribute("success", true.to_string()),
            ))
        }
        DeferredExecStatus::Failure {
            reason,
            executed,
            crank_price,
        } => {
            queue_item.status =
                copy_trading::ProcessingStatus::Failed(FailedReason::DeferredExecFailure {
                    reason,
                    executed,
                    crank_price,
                });
            crate::state::COLLATERAL_DECREASE_QUEUE.save(storage, &queue_id, &queue_item)?;
            crate::state::LAST_PROCESSED_DEC_QUEUE_ID.save(storage, &queue_id)?;
            crate::state::REPLY_DEFERRED_EXEC_ID.save(storage, &None)?;
            Ok(Response::new().add_event(
                Event::new("handle-deferred-exec-id").add_attribute("success", false.to_string()),
            ))
        }
    }
}

fn deposit(
    storage: &mut dyn Storage,
    sender: Addr,
    funds: NonZero<Collateral>,
    token: Token,
) -> Result<Response> {
    let inc_queue_id = get_next_inc_queue_id(storage)?;
    let queue_id = QueuePositionId::IncQueuePositionId(inc_queue_id);
    crate::state::WALLET_QUEUE_ITEMS.save(storage, (&sender, queue_id), &())?;
    let queue_position = IncQueuePosition {
        item: copy_trading::IncQueueItem::Deposit {
            funds,
            token: token.clone(),
        },
        wallet: sender,
        status: copy_trading::ProcessingStatus::NotProcessed,
    };
    crate::state::COLLATERAL_INCREASE_QUEUE.save(storage, &inc_queue_id, &queue_position)?;
    let mut pending_deposits = crate::state::PENDING_DEPOSITS
        .may_load(storage, &token)
        .context("Could not load TOTALS")?
        .unwrap_or_default();

    pending_deposits = pending_deposits.checked_add(funds.raw())?;
    crate::state::PENDING_DEPOSITS.save(storage, &token, &pending_deposits)?;
    Ok(Response::new().add_event(
        Event::new("deposit")
            .add_attribute("collateral", funds.to_string())
            .add_attribute("queue-id", inc_queue_id.to_string()),
    ))
}

fn compute_lp_token_value(storage: &mut dyn Storage, state: &State, token: Token) -> Result<Event> {
    let token_value = crate::state::LP_TOKEN_VALUE
        .may_load(storage, &token)
        .context("Could not load LP_TOKEN_VALUE")?;
    let queue_id = get_current_queue_element(storage)?;
    let token_value = match token_value {
        Some(token_value) => token_value,
        None => {
            // The value is not yet stored which means no deposit has
            // happened yet. In this case, the initial value of the
            // token would be one.

            let token_value = LpTokenValue {
                value: OneLpTokenValue(Collateral::one()),
                status: crate::types::LpTokenStatus::Valid {
                    timestamp: state.env.block.time.into(),
                    queue_id,
                },
            };
            crate::state::LP_TOKEN_VALUE.save(storage, &token, &token_value)?;
            return Ok(Event::new("lp-token").add_attribute("value", token_value.value.to_string()));
        }
    };

    if token_value.status.valid(&queue_id) {
        return Ok(Event::new("lp-token").add_attribute("value", token_value.value.to_string()));
    }
    // todo: track operations
    let markets = state.load_market_ids_with_token(storage, &token, None)?;
    for market in &markets {
        process_single_market(storage, state, market)?;
    }
    let mut total_open_position_collateral = Collateral::zero();
    for market in &markets {
        let validation = validate_single_market(storage, state, market)?;
        match validation {
            ValidationStatus::Failed => {
                return Ok(Event::new("lp-token")
                    .add_attribute("validation", "failed".to_string())
                    .add_attribute("market-id", market.id.to_string()));
            }
            ValidationStatus::Success { market } => {
                total_open_position_collateral =
                    total_open_position_collateral.checked_add(market.active_collateral)?;
            }
        }
    }
    let totals = crate::state::TOTALS
        .may_load(storage, &token)
        .context("Could not load TOTALS")?
        .unwrap_or_default();
    let total_collateral = totals
        .collateral
        .checked_add(total_open_position_collateral)?;
    let total_shares = totals.shares;
    let one_share_value = if total_shares.is_zero() || total_collateral.is_zero() {
        Collateral::one()
    } else {
        total_collateral.checked_div_dec(total_shares.into_decimal256())?
    };
    let queue_id = get_current_queue_element(storage)?;
    let token_value = LpTokenValue {
        value: OneLpTokenValue(one_share_value),
        status: crate::types::LpTokenStatus::Valid {
            timestamp: Timestamp::from(state.env.block.time),
            queue_id,
        },
    };

    crate::state::LP_TOKEN_VALUE.save(storage, &token, &token_value)?;
    let event = Event::new("lp-token")
        .add_attribute("validation", "success".to_string())
        .add_attribute("collateral", total_collateral.to_string())
        .add_attribute("shares", total_shares.to_string())
        .add_attribute("value", token_value.value.to_string());
    Ok(event)
}

enum ValidationStatus {
    Failed,
    Success { market: MarketWorkInfo },
}

/// Validates market to check if the total open positions and open
/// limits haven't changed
fn validate_single_market(
    storage: &mut dyn Storage,
    state: &State<'_>,
    market: &MarketInfo,
) -> Result<ValidationStatus> {
    let mut market_work = crate::state::MARKET_WORK_INFO
        .may_load(storage, &market.id)
        .context("Could not load MARKET_WORK_INFO")?
        .unwrap_or_default();
    let mut total_open_positions = 0u64;
    let mut total_orders = 0u64;
    let mut tokens_start_after = None;
    // todo: need to break if query limit exeeded
    loop {
        // We have to iterate again entirely, because a position can
        // close.
        let tokens = state.load_tokens(&market.addr, tokens_start_after)?;
        tokens_start_after = tokens.start_after;
        // todo: optimize if empty tokens
        let positions = state.load_positions(&market.addr, tokens.tokens)?;
        let total_positions = u64::try_from(positions.positions.len())?;
        total_open_positions += total_positions;
        if tokens_start_after.is_none() {
            break;
        }
    }
    if total_open_positions != market_work.count_open_positions {
        market_work.processing_status = ProcessingStatus::ResetRequired;
        crate::state::MARKET_WORK_INFO.save(storage, &market.id, &market_work)?;
        return Ok(ValidationStatus::Failed);
    }
    let mut orders_start_after = None;
    loop {
        let orders = state.load_orders(&market.addr, orders_start_after)?;
        orders_start_after = orders.next_start_after;
        // todo: optimize if empty orders
        total_orders += u64::try_from(orders.orders.len())?;
        if orders_start_after.is_none() {
            break;
        }
    }
    if total_orders != market_work.count_orders {
        market_work.processing_status = ProcessingStatus::ResetRequired;
        crate::state::MARKET_WORK_INFO.save(storage, &market.id, &market_work)?;
        return Ok(ValidationStatus::Failed);
    } else {
        market_work.processing_status = ProcessingStatus::Validated;
    }
    crate::state::MARKET_WORK_INFO.save(storage, &market.id, &market_work)?;
    Ok(ValidationStatus::Success {
        market: market_work,
    })
}

/// Process open positions and orders for a single market.
fn process_single_market(
    storage: &mut dyn Storage,
    state: &State<'_>,
    market: &MarketInfo,
) -> Result<()> {
    // todo: track count of query operations!
    // todo: this needs to be fixed properly when batching is implemented
    // Initialize it to empty before starting
    let mut market_work = MarketWorkInfo::default();
    let mut tokens_start_after = None;
    loop {
        let tokens = state.load_tokens(&market.addr, tokens_start_after)?;
        tokens_start_after = tokens.start_after;
        // todo: optimize if empty tokens
        let positions = state.load_positions(&market.addr, tokens.tokens)?;
        let mut total_collateral = Collateral::zero();
        for position in positions.positions {
            total_collateral = total_collateral.checked_add(position.active_collateral.raw())?;
            market_work.count_open_positions += 1;
        }
        market_work.active_collateral = market_work
            .active_collateral
            .checked_add(total_collateral)?;
        if tokens_start_after.is_none() {
            break;
        }
        // Todo: Also break if query count exeeds!
    }
    // todo: do not save here, if we are saving below
    crate::state::MARKET_WORK_INFO.save(storage, &market.id, &market_work)?;
    let mut orders_start_after = None;
    loop {
        let orders = state.load_orders(&market.addr, orders_start_after)?;
        orders_start_after = orders.next_start_after;
        // todo: optimize if empty orders
        let mut total_collateral = Collateral::zero();
        for order in orders.orders {
            total_collateral = total_collateral.checked_add(order.collateral.raw())?;
            market_work.count_orders += 1;
        }
        market_work.active_collateral = market_work
            .active_collateral
            .checked_add(total_collateral)?;
        if orders_start_after.is_none() {
            break;
        }
        // todo: Also break if query count exceeds
    }
    crate::state::MARKET_WORK_INFO.save(storage, &market.id, &market_work)?;
    Ok(())
}

fn increase_collateral_response(
    storage: &mut dyn Storage,
    state: &State,
    queue_position: IncQueuePosition,
    event: Event,
) -> Result<Response> {
    let inc_queue_id = get_next_inc_queue_id(storage)?;
    let leader = state.config.leader.clone();
    crate::state::WALLET_QUEUE_ITEMS.save(
        storage,
        (&leader, QueuePositionId::IncQueuePositionId(inc_queue_id)),
        &(),
    )?;
    crate::state::COLLATERAL_INCREASE_QUEUE.save(storage, &inc_queue_id, &queue_position)?;
    let event = event.add_attribute("queue-id", inc_queue_id.to_string());
    Ok(Response::new().add_event(event))
}

fn decrease_collateral_response(
    storage: &mut dyn Storage,
    state: &State,
    queue_position: DecQueuePosition,
    event: Event,
) -> Result<Response> {
    let dec_queue_id = get_next_dec_queue_id(storage)?;
    let leader = state.config.leader.clone();
    crate::state::WALLET_QUEUE_ITEMS.save(
        storage,
        (&leader, QueuePositionId::DecQueuePositionId(dec_queue_id)),
        &(),
    )?;
    crate::state::COLLATERAL_DECREASE_QUEUE.save(storage, &dec_queue_id, &queue_position)?;
    let event = event.add_attribute("queue-id", dec_queue_id.to_string());
    Ok(Response::new().add_event(event))
}<|MERGE_RESOLUTION|>--- conflicted
+++ resolved
@@ -299,22 +299,6 @@
                 Some(collateral) => collateral,
                 None => bail!("No supplied collateral for opening position"),
             };
-<<<<<<< HEAD
-            let dec_queue_id = get_next_dec_queue_id(storage)?;
-            let leader = state.config.leader.clone();
-            crate::state::WALLET_QUEUE_ITEMS.save(
-                storage,
-                (&leader, QueuePositionId::DecQueuePositionId(dec_queue_id)),
-                &(),
-            )?;
-=======
-            if max_gains.is_some() {
-                bail!("max_gains is deprecated, use take_profit instead")
-            }
-            if take_profit.is_none() {
-                bail!("take profit is not specified")
-            }
->>>>>>> 4cf8f06b
             let queue_position = DecQueuePosition {
                 item: copy_trading::DecQueueItem::MarketItem {
                     id: market_id,
@@ -484,7 +468,6 @@
             trigger_price,
             leverage,
             direction,
-            max_gains,
             stop_loss_override,
             take_profit,
         } => {
@@ -492,9 +475,6 @@
                 Some(collateral) => collateral,
                 None => bail!("No supplied collateral for opening position"),
             };
-            if max_gains.is_some() {
-                bail!("max_gains is deprecated, use take_profit instead")
-            }
             let take_profit = match take_profit {
                 Some(take_profit) => take_profit,
                 None => bail!("take profit is not specified"),
