--- conflicted
+++ resolved
@@ -195,80 +195,7 @@
             (event, None)
         }
         WorkDescription::ProcessMarket { .. } => todo!(),
-<<<<<<< HEAD
-        WorkDescription::ProcessQueueItem { id } => {
-            let queue_item = crate::state::PENDING_QUEUE_ITEMS
-                .may_load(storage, &id)?
-                .context("PENDING_QUEUE_ITEMS load failed")?;
-            match queue_item.item {
-                QueueItem::Deposit { funds, token } => {
-                    let mut totals = crate::state::TOTALS
-                        .may_load(storage, &token)
-                        .context("Could not load TOTALS")?
-                        .unwrap_or_default();
-                    let token_value = state.load_lp_token_value(storage, &token)?;
-                    let new_shares = totals.add_collateral(funds, token_value)?;
-                    crate::state::TOTALS.save(storage, &token, &totals)?;
-                    let wallet_info = WalletInfo {
-                        token,
-                        wallet: queue_item.wallet,
-                    };
-                    let shares = crate::state::SHARES.may_load(storage, &wallet_info)?;
-                    let new_shares = match shares {
-                        Some(shares) => shares.checked_add(new_shares.raw())?,
-                        None => new_shares,
-                    };
-                    crate::state::SHARES.save(storage, &wallet_info, &new_shares)?;
-                    crate::state::LAST_PROCESSED_QUEUE_ID.save(storage, &id)?;
-                    let event = Event::new("deposit")
-                        .add_attribute("funds", funds.to_string())
-                        .add_attribute("shares", new_shares.to_string());
-                    (event, None)
-                }
-                QueueItem::Withdrawal { tokens, token } => {
-                    let shares = tokens;
-                    let wallet_info = WalletInfo {
-                        token,
-                        wallet: queue_item.wallet,
-                    };
-                    let actual_shares = crate::state::SHARES.may_load(storage, &wallet_info)?;
-                    let actual_shares = match actual_shares {
-                        Some(actual_shares) => {
-                            if shares > actual_shares && shares != actual_shares {
-                                bail!("Requesting more withdrawal than balance")
-                            }
-                            actual_shares
-                        }
-                        None => bail!("No shares found"),
-                    };
-                    let token_value = state.load_lp_token_value(storage, &wallet_info.token)?;
-                    let funds = token_value.shares_to_collateral(shares)?;
-                    let token = state.get_first_full_token_info(storage, &wallet_info.token)?;
-                    let withdraw_msg = token
-                        .into_transfer_msg(&wallet_info.wallet, funds)?
-                        .context(
-                        "Collateral amount would be less than the chain's minimum representation",
-                    )?;
-                    let remaining_shares = actual_shares.raw().checked_sub(shares.raw())?;
-                    if remaining_shares.is_zero() {
-                        crate::state::SHARES.remove(storage, &wallet_info);
-                    } else {
-                        let remaining_shares =
-                            NonZero::new(remaining_shares).context("remaining_shares is zero")?;
-                        crate::state::SHARES.save(storage, &wallet_info, &remaining_shares)?;
-                    }
-                    crate::state::LAST_PROCESSED_QUEUE_ID.save(storage, &id)?;
-                    let event = Event::new("withdraw")
-                        .add_attribute("wallet", wallet_info.wallet.to_string())
-                        .add_attribute("burned-shares", shares.to_string());
-                    (event, Some(withdraw_msg))
-                }
-                QueueItem::OpenPosition {} => todo!(),
-            }
-        }
-=======
         WorkDescription::ProcessQueueItem { id } => process_queue_item(id, storage, &state)?,
->>>>>>> 8ad885bf
         WorkDescription::ResetStats {} => todo!(),
         WorkDescription::Rebalance {} => todo!(),
     };
