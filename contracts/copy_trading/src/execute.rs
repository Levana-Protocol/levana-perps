use crate::{
    common::{
        get_current_processed_dec_queue_id, get_current_queue_element, get_next_dec_queue_id,
        get_next_inc_queue_id,
    },
    prelude::*,
    types::{
        Commission, DecQueuePosition, HighWaterMark, IncQueuePosition, LeaderComissision,
        LpTokenValue, MarketInfo, MarketWorkInfo, OneLpTokenValue, ProcessingStatus, State,
        WalletInfo,
    },
    work::{get_work, process_queue_item},
};
use anyhow::{bail, Ok};
<<<<<<< HEAD
use msg::contracts::market::{
    entry::{ClosedPositionCursor, ExecuteMsg as MarketExecuteMsg},
    position::ClosedPosition,
};
use msg::contracts::{
=======

use perpswap::contracts::market::entry::ExecuteMsg as MarketExecuteMsg;
use perpswap::contracts::{
>>>>>>> be840712
    copy_trading,
    market::deferred_execution::{DeferredExecStatus, GetDeferredExecResp},
};
use perpswap::time::Timestamp;

#[must_use]
enum Funds {
    NoFunds,
    Funds { token: Token, amount: Uint128 },
}

impl Funds {
    #[allow(dead_code)]
    fn require_none(self) -> Result<()> {
        match self {
            Funds::NoFunds => Ok(()),
            Funds::Funds { token, amount } => {
                Err(anyhow!("Unnecessary funds sent: {amount}{token:?}"))
            }
        }
    }

    fn require_token(&self) -> Result<&Token> {
        match self {
            Funds::NoFunds => Err(anyhow!(
                "Message requires attached funds, but none were provided"
            )),
            Funds::Funds { token, .. } => Ok(token),
        }
    }

    fn require_some(self, market_token: &perpswap::token::Token) -> Result<NonZero<Collateral>> {
        match self {
            Funds::NoFunds => Err(anyhow!(
                "Message requires attached funds, but none were provided"
            )),
            Funds::Funds { token, amount } => {
                token.ensure_matches(market_token)?;
                let collateral = market_token
                    .from_u128(amount.u128())
                    .context("Error converting token amount to Collateral")?;
                NonZero::new(Collateral::from_decimal256(collateral))
                    .context("Impossible 0 collateral provided")
            }
        }
    }
}

struct HandleFunds {
    funds: Funds,
    msg: ExecuteMsg,
    sender: Addr,
}

fn handle_funds(api: &dyn Api, mut info: MessageInfo, msg: ExecuteMsg) -> Result<HandleFunds> {
    match msg {
        ExecuteMsg::Receive {
            sender,
            amount,
            msg,
        } => {
            if info.funds.is_empty() {
                let msg: ExecuteMsg = from_json(msg).context("Invalid msg in CW20 receive")?;
                Ok(HandleFunds {
                    funds: Funds::Funds {
                        token: Token::Cw20(info.sender),
                        amount,
                    },
                    msg,
                    sender: sender
                        .validate(api)
                        .context("Unable to parse CW20 receive message's sender field")?,
                })
            } else {
                Err(anyhow!(
                    "Cannot attach funds when performing a CW20 receive"
                ))
            }
        }
        msg => {
            let funds = match info.funds.pop() {
                None => Funds::NoFunds,
                Some(Coin { denom, amount }) => {
                    ensure!(
                        info.funds.is_empty(),
                        "Multiple funds provided, messages only support one fund denom"
                    );
                    Funds::Funds {
                        token: Token::Native(denom),
                        amount,
                    }
                }
            };
            Ok(HandleFunds {
                funds,
                msg,
                sender: info.sender,
            })
        }
    }
}

#[entry_point]
pub fn execute(deps: DepsMut, env: Env, info: MessageInfo, msg: ExecuteMsg) -> Result<Response> {
    let HandleFunds { funds, msg, sender } = handle_funds(deps.api, info, msg)?;
    let (state, storage) = State::load_mut(deps, &env)?;
    match msg {
        ExecuteMsg::Receive { .. } => Err(anyhow!("Cannot perform a receive within a receive")),
        ExecuteMsg::Deposit {} => {
            let token = funds.require_token()?;
            let market_token = state.get_first_full_token_info(storage, token)?;
            let token = token.clone();
            let funds = funds.require_some(&market_token)?;
            deposit(storage, sender, funds, token)
        }
        ExecuteMsg::Withdraw { shares, token } => {
            funds.require_none()?;
            withdraw(storage, sender, shares, token)
        }
        ExecuteMsg::DoWork {} => {
            funds.require_none()?;
            do_work(state, storage)
        }
        ExecuteMsg::LeaderMsg {
            market_id,
            message,
            collateral,
        } => {
            state.config.ensure_leader(&sender)?;
            funds.require_none()?;
            execute_leader_msg(storage, &state, market_id, message, collateral)
        }
        _ => panic!("Not implemented yet"),
    }
}

#[allow(deprecated)]
fn execute_leader_msg(
    storage: &mut dyn Storage,
    state: &State,
    market_id: MarketId,
    message: Box<MarketExecuteMsg>,
    collateral: Option<NonZero<Collateral>>,
) -> Result<Response> {
    let not_supported_response = |message: &str| {
        let response = Response::new().add_event(
            Event::new("execute-leader-msg")
                .add_attribute("message", message.to_string())
                .add_attribute("unsupported", true.to_string()),
        );
        Ok(response)
    };
    let market_info = crate::state::MARKETS
        .may_load(storage, &market_id)?
        .context("MARKETS store is empty")?;
    let token = state.to_token(&market_info.token)?;
    match *message {
        MarketExecuteMsg::Owner(_) => not_supported_response("owner"),
        // implement
        MarketExecuteMsg::Receive { .. } => todo!(),
        MarketExecuteMsg::OpenPosition {
            slippage_assert,
            leverage,
            direction,
            max_gains,
            stop_loss_override,
            take_profit,
        } => {
            let collateral = match collateral {
                Some(collateral) => collateral,
                None => bail!("No supplied collateral for opening position"),
            };
            if max_gains.is_some() {
                bail!("max_gains is deprecated, use take_profit instead")
            }
            if take_profit.is_none() {
                bail!("take profit is not specified")
            }
            let dec_queue_id = get_next_dec_queue_id(storage)?;
            let leader = state.config.leader.clone();
            crate::state::WALLET_QUEUE_ITEMS.save(
                storage,
                (&leader, QueuePositionId::DecQueuePositionId(dec_queue_id)),
                &(),
            )?;
            let queue_position = DecQueuePosition {
                item: copy_trading::DecQueueItem::MarketItem {
                    id: market_id,
                    token,
                    item: Box::new(DecMarketItem::OpenPosition {
                        collateral,
                        slippage_assert,
                        leverage,
                        direction,
                        stop_loss_override,
                        take_profit,
                    }),
                },
                status: copy_trading::ProcessingStatus::NotProcessed,
                wallet: state.config.leader.clone(),
            };
            crate::state::COLLATERAL_DECREASE_QUEUE.save(
                storage,
                &dec_queue_id,
                &queue_position,
            )?;
            Ok(Response::new().add_event(
                Event::new("open-position")
                    .add_attribute("queue-id", dec_queue_id.to_string())
                    .add_attribute("collateral", collateral.to_string()),
            ))
        }
        // decrea coll
        MarketExecuteMsg::UpdatePositionAddCollateralImpactLeverage { .. } => todo!(),
        // dec collater
        MarketExecuteMsg::UpdatePositionAddCollateralImpactSize { .. } => todo!(),
        // increase coll
        MarketExecuteMsg::UpdatePositionRemoveCollateralImpactLeverage { .. } => todo!(),
        // increas
        MarketExecuteMsg::UpdatePositionRemoveCollateralImpactSize { .. } => todo!(),
        // no impact on collateral. only impatcs notional size.
        MarketExecuteMsg::UpdatePositionLeverage { .. } => todo!(),
        // no impact. todo: look through the codebase.
        MarketExecuteMsg::UpdatePositionMaxGains { .. } => todo!(),
        //
        MarketExecuteMsg::UpdatePositionTakeProfitPrice { .. } => todo!(),
        // no impact
        MarketExecuteMsg::UpdatePositionStopLossPrice { .. } => todo!(),
        // no impact.
        MarketExecuteMsg::SetTriggerOrder { .. } => todo!(),
        // reduces collateral
        MarketExecuteMsg::PlaceLimitOrder { .. } => todo!(),
        // increse collateral
        MarketExecuteMsg::CancelLimitOrder { .. } => todo!(),
        // increase or leave it exactly same.
        MarketExecuteMsg::ClosePosition { .. } => todo!(),
        MarketExecuteMsg::DepositLiquidity { .. } => not_supported_response("deposit-liqudiity"),
        MarketExecuteMsg::ReinvestYield { .. } => not_supported_response("reinvest yield"),
        MarketExecuteMsg::WithdrawLiquidity { .. } => not_supported_response("withdraw-liquidity"),
        MarketExecuteMsg::ClaimYield {} => not_supported_response("claim-yield"),
        MarketExecuteMsg::StakeLp { .. } => not_supported_response("stake-lp"),
        MarketExecuteMsg::UnstakeXlp { .. } => not_supported_response("unstake-xlp"),
        MarketExecuteMsg::StopUnstakingXlp {} => not_supported_response("stop-unstaking-xlp"),
        MarketExecuteMsg::CollectUnstakedLp {} => not_supported_response("collect-unstaked-lp"),
        MarketExecuteMsg::Crank { .. } => not_supported_response("crank"),
        MarketExecuteMsg::NftProxy { .. } => not_supported_response("nft-proxy"),
        MarketExecuteMsg::LiquidityTokenProxy { .. } => {
            not_supported_response("liquidity-token-proxy")
        }
        MarketExecuteMsg::TransferDaoFees {} => not_supported_response("transfer-dao-fees"),
        MarketExecuteMsg::CloseAllPositions {} => not_supported_response("close-all-positions"),
        MarketExecuteMsg::ProvideCrankFunds {} => not_supported_response("provide-crank-funds"),
        MarketExecuteMsg::SetManualPrice { .. } => not_supported_response("set-manual-price"),
        MarketExecuteMsg::PerformDeferredExec { .. } => {
            not_supported_response("perform-deferred-exec")
        }
    }
}

fn withdraw(
    storage: &mut dyn Storage,
    wallet: Addr,
    shares: NonZero<LpToken>,
    token: Token,
) -> Result<Response> {
    let wallet_info = WalletInfo {
        token,
        wallet: wallet.clone(),
    };
    let actual_shares = crate::state::SHARES.may_load(storage, &wallet_info)?;
    let shares = match actual_shares {
        Some(actual_shares) => {
            if shares > actual_shares && shares != actual_shares {
                bail!("Requesting more withdrawal than balance")
            }
            shares
        }
        None => bail!("No shares found"),
    };
    let dec_queue_id = get_next_dec_queue_id(storage)?;
    let queue_id = QueuePositionId::DecQueuePositionId(dec_queue_id);
    crate::state::WALLET_QUEUE_ITEMS.save(storage, (&wallet, queue_id), &())?;
    let queue_position = DecQueuePosition {
        item: copy_trading::DecQueueItem::Withdrawal {
            tokens: shares,
            token: wallet_info.token,
        },
        wallet: wallet_info.wallet,
        status: copy_trading::ProcessingStatus::NotProcessed,
    };
    crate::state::COLLATERAL_DECREASE_QUEUE.save(storage, &dec_queue_id, &queue_position)?;
    Ok(Response::new().add_event(
        Event::new("withdrawal")
            .add_attribute("shares", shares.to_string())
            .add_attribute("queue-id", dec_queue_id.to_string()),
    ))
}

fn do_work(state: State, storage: &mut dyn Storage) -> Result<Response> {
    let work = get_work(&state, storage)?;
    let desc = match work {
        WorkResp::NoWork => bail!("No work items available"),
        WorkResp::HasWork { work_description } => work_description,
    };
    let res = Response::new()
        .add_event(Event::new("work-desc").add_attribute("desc", format!("{desc:?}")));

    match desc {
        WorkDescription::LoadMarket {} => {
            state.batched_stored_market_info(storage)?;
            let status = crate::state::MARKET_LOADER_STATUS
                .may_load(storage)?
                .unwrap_or_default();
            let event =
                Event::new("market-loader-status").add_attribute("value", status.to_string());
            let res = res.add_event(event);
            Ok(res)
        }
        WorkDescription::ComputeLpTokenValue { token } => {
            let event = compute_lp_token_value(storage, &state, token)?;
            let res = res.add_event(event);
            Ok(res)
        }
        WorkDescription::ProcessMarket { .. } => todo!(),
        WorkDescription::ProcessQueueItem { id } => {
            let res = process_queue_item(id, storage, &state, res)?;
            Ok(res)
        }
        WorkDescription::ResetStats { token } => reset_stats(storage, &state, token),
        WorkDescription::HandleDeferredExecId {} => {
            let response = handle_deferred_exec_id(storage, &state)?;
            Ok(response)
        }
        WorkDescription::Rebalance { token, amount } => rebalance(storage, &state, token, amount),
    }
}

// Rebalance is done when contract balance is not same as the one
// internally tracked by it. This could occur for a variety of
// reasons like Positions got liquidated, someone sent free money to this
// contract etc.
fn rebalance(
    storage: &mut dyn Storage,
    state: &State,
    token: Token,
    rebalance_amount: NonZero<Collateral>,
) -> Result<Response> {
    let markets = state.load_market_ids_with_token(storage, &token)?;
    let mut totals = crate::state::TOTALS
        .may_load(storage, &token)?
        .unwrap_or_default();
    let rebalance_amount = rebalance_amount.raw();
    let mut check_balance = Collateral::zero();
    let mut rebalanced = false;
    for market in markets {
        if check_balance.approx_eq(rebalance_amount) {
            break;
        }
        let mut cursor = crate::state::LAST_CLOSED_POSITION_CURSOR.may_load(storage, &market.id)?;
        let mut hwm = crate::state::HIGH_WATER_MARK
            .may_load(storage, &token)?
            .unwrap_or_default();
        loop {
            // todo: Batch this operations
            let closed_positions = state.query_closed_position(&market.addr, cursor.clone())?;
            let last_closed_position =
                closed_positions
                    .positions
                    .last()
                    .cloned()
                    .map(|item| ClosedPositionCursor {
                        time: item.close_time,
                        position: item.id,
                    });
            if let Some(ref last_closed_position) = last_closed_position {
                crate::state::LAST_CLOSED_POSITION_CURSOR.save(
                    storage,
                    &market.id,
                    last_closed_position,
                )?
            }
            cursor = last_closed_position;
            for position in closed_positions.positions {
                let commission =
                    handle_leader_commission(storage, state, &token, position, &mut hwm)?;
                check_balance = check_balance.checked_add(commission.active_collateral)?;
                totals.collateral = totals
                    .collateral
                    .checked_add(commission.remaining_collateral)?;
                if commission.profit > Collateral::zero() {
                    // If leader made profit
                    rebalanced = true;
                }
            }
            if closed_positions.cursor.is_none() {
                break;
            }
        }
        crate::state::HIGH_WATER_MARK.save(storage, &token, &hwm)?;
    }
    let mut event = Event::new("rebalanced").add_attribute("made-profit", rebalanced.to_string());
    if check_balance < rebalance_amount {
        // We have settled all the markets's closed positions, but we
        // are still not balanced. This means that the money was sent
        // by someone directly to the contract.
        let diff = rebalance_amount.checked_sub(check_balance)?;
        totals.collateral = totals.collateral.checked_add(diff)?;
        crate::state::TOTALS.save(storage, &token, &totals)?;
        event = event.add_attribute("gains", diff.to_string());
    }
    crate::state::TOTALS.save(storage, &token, &totals)?;
    let response = Response::new().add_event(event);
    Ok(response)
}

fn handle_leader_commission(
    storage: &mut dyn Storage,
    state: &State,
    token: &Token,
    closed_position: ClosedPosition,
    hwm: &mut HighWaterMark,
) -> Result<LeaderComissision> {
    let commission = hwm.add_pnl(
        closed_position.pnl_collateral,
        &state.config.commission_rate,
    )?;
    if !commission.0.is_zero() {
        let leader_comisssion = crate::state::LEADER_COMMISSION
            .may_load(storage, token)?
            .unwrap_or_default();
        let leader_commission = leader_comisssion.checked_add(commission.0)?;
        crate::state::LEADER_COMMISSION.save(storage, token, &leader_commission)?;
        let pnl = closed_position
            .pnl_collateral
            .try_into_non_negative_value()
            .context("Impossible: profit is negative")?;
        let remaining_profit = pnl.checked_sub(commission.0)?;
        let remaining_collateral = closed_position
            .active_collateral
            .checked_sub(commission.0)?;
        Ok(LeaderComissision {
            active_collateral: closed_position.active_collateral,
            profit: pnl,
            commission,
            remaining_profit,
            remaining_collateral,
        })
    } else {
        Ok(LeaderComissision {
            active_collateral: closed_position.active_collateral,
            profit: Collateral::zero(),
            commission: Commission::zero(),
            remaining_profit: Collateral::zero(),
            remaining_collateral: closed_position.active_collateral,
        })
    }
}

fn reset_stats(storage: &mut dyn Storage, state: &State, token: Token) -> Result<Response> {
    let markets = state.load_market_ids_with_token(storage, &token)?;
    let market_work_info = MarketWorkInfo::default();
    for market in markets {
        crate::state::MARKET_WORK_INFO.save(storage, &market.id, &market_work_info)?;
    }
    Ok(Response::new()
        .add_event(Event::new("reset-stats").add_attribute("token", token.to_string())))
}

fn handle_deferred_exec_id(storage: &mut dyn Storage, state: &State) -> Result<Response> {
    let deferred_exec_id = crate::state::REPLY_DEFERRED_EXEC_ID
        .may_load(storage)?
        .flatten();
    let deferred_exec_id = match deferred_exec_id {
        Some(deferred_exec_id) => deferred_exec_id,
        None => bail!("Impossible: Work handle unable to find deferred exec id"),
    };
    let queue_item = get_current_processed_dec_queue_id(storage)?;
    let (queue_id, mut queue_item) = match queue_item {
        Some((queue_id, queue_item)) => (queue_id, queue_item),
        None => bail!("Impossible: Work handle not able to find queue item"),
    };

    assert!(queue_item.status.in_progress());
    let market_id = match queue_item.item.clone() {
        DecQueueItem::MarketItem { id, .. } => id,
        _ => bail!("Impossible: Deferred work handler got non market item"),
    };
    let market_addr = crate::state::MARKETS
        .may_load(storage, &market_id)?
        .context("MARKETS state is empty")?
        .addr;
    let response = state.get_deferred_exec(&market_addr, deferred_exec_id)?;
    let status = match response {
        GetDeferredExecResp::Found { item } => item,
        GetDeferredExecResp::NotFound {} => {
            bail!("Impossible: Deferred exec id not found")
        }
    };
    match status.status {
        DeferredExecStatus::Pending => bail!("Impossible: Deferred exec status is pending"),
        DeferredExecStatus::Success { .. } => {
            queue_item.status = copy_trading::ProcessingStatus::Finished;
            crate::state::COLLATERAL_DECREASE_QUEUE.save(storage, &queue_id, &queue_item)?;
            crate::state::LAST_PROCESSED_DEC_QUEUE_ID.save(storage, &queue_id)?;
            crate::state::REPLY_DEFERRED_EXEC_ID.save(storage, &None)?;
            Ok(Response::new().add_event(
                Event::new("handle-deferred-exec-id").add_attribute("success", true.to_string()),
            ))
        }
        DeferredExecStatus::Failure {
            reason,
            executed,
            crank_price,
        } => {
            queue_item.status =
                copy_trading::ProcessingStatus::Failed(FailedReason::DeferredExecFailure {
                    reason,
                    executed,
                    crank_price,
                });
            crate::state::COLLATERAL_DECREASE_QUEUE.save(storage, &queue_id, &queue_item)?;
            crate::state::LAST_PROCESSED_DEC_QUEUE_ID.save(storage, &queue_id)?;
            crate::state::REPLY_DEFERRED_EXEC_ID.save(storage, &None)?;
            Ok(Response::new().add_event(
                Event::new("handle-deferred-exec-id").add_attribute("success", false.to_string()),
            ))
        }
    }
}

fn deposit(
    storage: &mut dyn Storage,
    sender: Addr,
    funds: NonZero<Collateral>,
    token: Token,
) -> Result<Response> {
    let inc_queue_id = get_next_inc_queue_id(storage)?;
    let queue_id = QueuePositionId::IncQueuePositionId(inc_queue_id);
    crate::state::WALLET_QUEUE_ITEMS.save(storage, (&sender, queue_id), &())?;
    let queue_position = IncQueuePosition {
        item: copy_trading::IncQueueItem::Deposit {
            funds,
            token: token.clone(),
        },
        wallet: sender,
        status: copy_trading::ProcessingStatus::NotProcessed,
    };
    crate::state::COLLATERAL_INCREASE_QUEUE.save(storage, &inc_queue_id, &queue_position)?;
    let mut pending_deposits = crate::state::PENDING_DEPOSITS
        .may_load(storage, &token)
        .context("Could not load TOTALS")?
        .unwrap_or_default();

    pending_deposits = pending_deposits.checked_add(funds.raw())?;
    crate::state::PENDING_DEPOSITS.save(storage, &token, &pending_deposits)?;
    Ok(Response::new().add_event(
        Event::new("deposit")
            .add_attribute("collateral", funds.to_string())
            .add_attribute("queue-id", inc_queue_id.to_string()),
    ))
}

fn compute_lp_token_value(storage: &mut dyn Storage, state: &State, token: Token) -> Result<Event> {
    let token_value = crate::state::LP_TOKEN_VALUE
        .may_load(storage, &token)
        .context("Could not load LP_TOKEN_VALUE")?;
    let queue_id = get_current_queue_element(storage)?;
    let token_value = match token_value {
        Some(token_value) => token_value,
        None => {
            // The value is not yet stored which means no deposit has
            // happened yet. In this case, the initial value of the
            // token would be one.

            let token_value = LpTokenValue {
                value: OneLpTokenValue(Collateral::one()),
                status: crate::types::LpTokenStatus::Valid {
                    timestamp: state.env.block.time.into(),
                    queue_id,
                },
            };
            crate::state::LP_TOKEN_VALUE.save(storage, &token, &token_value)?;
            return Ok(Event::new("lp-token").add_attribute("value", token_value.value.to_string()));
        }
    };

    if token_value.status.valid(&queue_id) {
        return Ok(Event::new("lp-token").add_attribute("value", token_value.value.to_string()));
    }
    // todo: track operations
    let markets = state.load_market_ids_with_token(storage, &token)?;
    for market in &markets {
        process_single_market(storage, state, market)?;
    }
    let mut total_open_position_collateral = Collateral::zero();
    for market in &markets {
        let validation = validate_single_market(storage, state, market)?;
        match validation {
            ValidationStatus::Failed => {
                return Ok(Event::new("lp-token")
                    .add_attribute("validation", "failed".to_string())
                    .add_attribute("market-id", market.id.to_string()));
            }
            ValidationStatus::Success { market } => {
                total_open_position_collateral =
                    total_open_position_collateral.checked_add(market.active_collateral)?;
            }
        }
    }
    let totals = crate::state::TOTALS
        .may_load(storage, &token)
        .context("Could not load TOTALS")?
        .unwrap_or_default();
    let total_collateral = totals
        .collateral
        .checked_add(total_open_position_collateral)?;
    let total_shares = totals.shares;
    let one_share_value = if total_shares.is_zero() || total_collateral.is_zero() {
        Collateral::one()
    } else {
        total_collateral.checked_div_dec(total_shares.into_decimal256())?
    };
    let queue_id = get_current_queue_element(storage)?;
    let token_value = LpTokenValue {
        value: OneLpTokenValue(one_share_value),
        status: crate::types::LpTokenStatus::Valid {
            timestamp: Timestamp::from(state.env.block.time),
            queue_id,
        },
    };

    crate::state::LP_TOKEN_VALUE.save(storage, &token, &token_value)?;
    let event = Event::new("lp-token")
        .add_attribute("validation", "success".to_string())
        .add_attribute("collateral", total_collateral.to_string())
        .add_attribute("shares", total_shares.to_string())
        .add_attribute("value", token_value.value.to_string());
    Ok(event)
}

enum ValidationStatus {
    Failed,
    Success { market: MarketWorkInfo },
}

/// Validates market to check if the total open positions and open
/// limits haven't changed
fn validate_single_market(
    storage: &mut dyn Storage,
    state: &State<'_>,
    market: &MarketInfo,
) -> Result<ValidationStatus> {
    let mut market_work = crate::state::MARKET_WORK_INFO
        .may_load(storage, &market.id)
        .context("Could not load MARKET_WORK_INFO")?
        .unwrap_or_default();
    let mut total_open_positions = 0u64;
    let mut total_orders = 0u64;
    let mut tokens_start_after = None;
    // todo: need to break if query limit exeeded
    loop {
        // We have to iterate again entirely, because a position can
        // close.
        let tokens = state.load_tokens(&market.addr, tokens_start_after)?;
        tokens_start_after = tokens.start_after;
        // todo: optimize if empty tokens
        let positions = state.load_positions(&market.addr, tokens.tokens)?;
        let total_positions = u64::try_from(positions.positions.len())?;
        total_open_positions += total_positions;
        if tokens_start_after.is_none() {
            break;
        }
    }
    if total_open_positions != market_work.count_open_positions {
        market_work.processing_status = ProcessingStatus::ResetRequired;
        crate::state::MARKET_WORK_INFO.save(storage, &market.id, &market_work)?;
        return Ok(ValidationStatus::Failed);
    }
    let mut orders_start_after = None;
    loop {
        let orders = state.load_orders(&market.addr, orders_start_after)?;
        orders_start_after = orders.next_start_after;
        // todo: optimize if empty orders
        total_orders += u64::try_from(orders.orders.len())?;
        if orders_start_after.is_none() {
            break;
        }
    }
    if total_orders != market_work.count_orders {
        market_work.processing_status = ProcessingStatus::ResetRequired;
        crate::state::MARKET_WORK_INFO.save(storage, &market.id, &market_work)?;
        return Ok(ValidationStatus::Failed);
    } else {
        market_work.processing_status = ProcessingStatus::Validated;
    }
    crate::state::MARKET_WORK_INFO.save(storage, &market.id, &market_work)?;
    Ok(ValidationStatus::Success {
        market: market_work,
    })
}

/// Process open positions and orders for a single market.
fn process_single_market(
    storage: &mut dyn Storage,
    state: &State<'_>,
    market: &MarketInfo,
) -> Result<()> {
    // todo: track count of query operations!
    // todo: this needs to be fixed properly when batching is implemented
    // Initialize it to empty before starting
    let mut market_work = MarketWorkInfo::default();
    let mut tokens_start_after = None;
    loop {
        let tokens = state.load_tokens(&market.addr, tokens_start_after)?;
        tokens_start_after = tokens.start_after;
        // todo: optimize if empty tokens
        let positions = state.load_positions(&market.addr, tokens.tokens)?;
        let mut total_collateral = Collateral::zero();
        for position in positions.positions {
            total_collateral = total_collateral.checked_add(position.active_collateral.raw())?;
            market_work.count_open_positions += 1;
        }
        market_work.active_collateral = market_work
            .active_collateral
            .checked_add(total_collateral)?;
        if tokens_start_after.is_none() {
            break;
        }
        // Todo: Also break if query count exeeds!
    }
    // todo: do not save here, if we are saving below
    crate::state::MARKET_WORK_INFO.save(storage, &market.id, &market_work)?;
    let mut orders_start_after = None;
    loop {
        let orders = state.load_orders(&market.addr, orders_start_after)?;
        orders_start_after = orders.next_start_after;
        // todo: optimize if empty orders
        let mut total_collateral = Collateral::zero();
        for order in orders.orders {
            total_collateral = total_collateral.checked_add(order.collateral.raw())?;
            market_work.count_orders += 1;
        }
        market_work.active_collateral = market_work
            .active_collateral
            .checked_add(total_collateral)?;
        if orders_start_after.is_none() {
            break;
        }
        // todo: Also break if query count exceeds
    }
    crate::state::MARKET_WORK_INFO.save(storage, &market.id, &market_work)?;
    Ok(())
}<|MERGE_RESOLUTION|>--- conflicted
+++ resolved
@@ -12,17 +12,8 @@
     work::{get_work, process_queue_item},
 };
 use anyhow::{bail, Ok};
-<<<<<<< HEAD
-use msg::contracts::market::{
-    entry::{ClosedPositionCursor, ExecuteMsg as MarketExecuteMsg},
-    position::ClosedPosition,
-};
-use msg::contracts::{
-=======
-
 use perpswap::contracts::market::entry::ExecuteMsg as MarketExecuteMsg;
 use perpswap::contracts::{
->>>>>>> be840712
     copy_trading,
     market::deferred_execution::{DeferredExecStatus, GetDeferredExecResp},
 };
