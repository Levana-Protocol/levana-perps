--- conflicted
+++ resolved
@@ -25,12 +25,9 @@
 
     let (state, mut ctx) = StateContext::new(deps, env)?;
 
-<<<<<<< HEAD
+    state.set_admin(&mut ctx, &info.sender)?;
     state.save_lvn_token(&mut ctx, lvn_token_denom)?;
-=======
-    state.set_admin(&mut ctx, &info.sender)?;
 
->>>>>>> e870e284
     ctx.response.add_event(NewFarmingEvent {});
 
     Ok(ctx.response.into_response())
